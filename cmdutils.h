/*
 * Various utilities for command line tools
 * copyright (c) 2003 Fabrice Bellard
 *
 * This file is part of FFmpeg.
 *
 * FFmpeg is free software; you can redistribute it and/or
 * modify it under the terms of the GNU Lesser General Public
 * License as published by the Free Software Foundation; either
 * version 2.1 of the License, or (at your option) any later version.
 *
 * FFmpeg is distributed in the hope that it will be useful,
 * but WITHOUT ANY WARRANTY; without even the implied warranty of
 * MERCHANTABILITY or FITNESS FOR A PARTICULAR PURPOSE.  See the GNU
 * Lesser General Public License for more details.
 *
 * You should have received a copy of the GNU Lesser General Public
 * License along with FFmpeg; if not, write to the Free Software
 * Foundation, Inc., 51 Franklin Street, Fifth Floor, Boston, MA 02110-1301 USA
 */

#ifndef FFMPEG_CMDUTILS_H
#define FFMPEG_CMDUTILS_H

#include <stdint.h>

#include "libavcodec/avcodec.h"
#include "libavfilter/avfilter.h"
#include "libavformat/avformat.h"
#include "libswscale/swscale.h"

#ifdef __MINGW32__
#undef main /* We don't want SDL to override our main() */
#endif

/**
 * program name, defined by the program for show_version().
 */
extern const char program_name[];

/**
 * program birth year, defined by the program for show_banner()
 */
extern const int program_birth_year;

/**
 * this year, defined by the program for show_banner()
 */
extern const int this_year;

extern AVCodecContext *avcodec_opts[AVMEDIA_TYPE_NB];
extern AVFormatContext *avformat_opts;
extern struct SwsContext *sws_opts;
extern struct SwrContext *swr_opts;
extern AVDictionary *format_opts, *codec_opts;

/**
 * Initialize the cmdutils option system, in particular
 * allocate the *_opts contexts.
 */
void init_opts(void);
/**
 * Uninitialize the cmdutils option system, in particular
 * free the *_opts contexts and their contents.
 */
void uninit_opts(void);

/**
 * Trivial log callback.
 * Only suitable for opt_help and similar since it lacks prefix handling.
 */
void log_callback_help(void* ptr, int level, const char* fmt, va_list vl);

/**
 * Fallback for options that are not explicitly handled, these will be
 * parsed through AVOptions.
 */
int opt_default(void *optctx, const char *opt, const char *arg);

/**
 * Set the libav* libraries log level.
 */
int opt_loglevel(void *optctx, const char *opt, const char *arg);

int opt_report(const char *opt);

int opt_max_alloc(void *optctx, const char *opt, const char *arg);

int opt_cpuflags(void *optctx, const char *opt, const char *arg);

int opt_codec_debug(void *optctx, const char *opt, const char *arg);

/**
 * Limit the execution time.
 */
int opt_timelimit(void *optctx, const char *opt, const char *arg);

/**
 * Parse a string and return its corresponding value as a double.
 * Exit from the application if the string cannot be correctly
 * parsed or the corresponding value is invalid.
 *
 * @param context the context of the value to be set (e.g. the
 * corresponding command line option name)
 * @param numstr the string to be parsed
 * @param type the type (OPT_INT64 or OPT_FLOAT) as which the
 * string should be parsed
 * @param min the minimum valid accepted value
 * @param max the maximum valid accepted value
 */
double parse_number_or_die(const char *context, const char *numstr, int type,
                           double min, double max);

/**
 * Parse a string specifying a time and return its corresponding
 * value as a number of microseconds. Exit from the application if
 * the string cannot be correctly parsed.
 *
 * @param context the context of the value to be set (e.g. the
 * corresponding command line option name)
 * @param timestr the string to be parsed
 * @param is_duration a flag which tells how to interpret timestr, if
 * not zero timestr is interpreted as a duration, otherwise as a
 * date
 *
 * @see parse_date()
 */
int64_t parse_time_or_die(const char *context, const char *timestr,
                          int is_duration);

typedef struct SpecifierOpt {
    char *specifier;    /**< stream/chapter/program/... specifier */
    union {
        uint8_t *str;
        int        i;
        int64_t  i64;
        float      f;
        double   dbl;
    } u;
} SpecifierOpt;

typedef struct OptionDef {
    const char *name;
    int flags;
#define HAS_ARG    0x0001
#define OPT_BOOL   0x0002
#define OPT_EXPERT 0x0004
#define OPT_STRING 0x0008
#define OPT_VIDEO  0x0010
#define OPT_AUDIO  0x0020
#define OPT_INT    0x0080
#define OPT_FLOAT  0x0100
#define OPT_SUBTITLE 0x0200
#define OPT_INT64  0x0400
#define OPT_EXIT   0x0800
#define OPT_DATA   0x1000
#define OPT_PERFILE  0x2000     /* the option is per-file (currently ffmpeg-only).
                                   implied by OPT_OFFSET or OPT_SPEC */
#define OPT_OFFSET 0x4000       /* option is specified as an offset in a passed optctx */
#define OPT_SPEC   0x8000       /* option is to be stored in an array of SpecifierOpt.
                                   Implies OPT_OFFSET. Next element after the offset is
                                   an int containing element count in the array. */
#define OPT_TIME  0x10000
#define OPT_DOUBLE 0x20000
     union {
        void *dst_ptr;
        int (*func_arg)(void *, const char *, const char *);
        size_t off;
    } u;
    const char *help;
    const char *argname;
} OptionDef;

/**
 * Print help for all options matching specified flags.
 *
 * @param options a list of options
 * @param msg title of this group. Only printed if at least one option matches.
 * @param req_flags print only options which have all those flags set.
 * @param rej_flags don't print options which have any of those flags set.
 * @param alt_flags print only options that have at least one of those flags set
 */
void show_help_options(const OptionDef *options, const char *msg, int req_flags,
                       int rej_flags, int alt_flags);

/**
 * Show help for all options with given flags in class and all its
 * children.
 */
void show_help_children(const AVClass *class, int flags);

/**
 * Per-avtool specific help handler. Implemented in each
 * avtool, called by show_help().
 */
void show_help_default(const char *opt, const char *arg);

/**
 * Generic -h handler common to all avtools.
 */
int show_help(void *optctx, const char *opt, const char *arg);

/**
 * Parse the command line arguments.
 *
 * @param optctx an opaque options context
 * @param options Array with the definitions required to interpret every
 * option of the form: -option_name [argument]
 * @param parse_arg_function Name of the function called to process every
 * argument without a leading option name flag. NULL if such arguments do
 * not have to be processed.
 */
void parse_options(void *optctx, int argc, char **argv, const OptionDef *options,
                   void (* parse_arg_function)(void *optctx, const char*));

/**
 * Parse one given option.
 *
 * @return on success 1 if arg was consumed, 0 otherwise; negative number on error
 */
int parse_option(void *optctx, const char *opt, const char *arg,
                 const OptionDef *options);

/**
 * Find the '-loglevel' option in the command line args and apply it.
 */
void parse_loglevel(int argc, char **argv, const OptionDef *options);

/**
 * Return index of option opt in argv or 0 if not found.
 */
int locate_option(int argc, char **argv, const OptionDef *options,
                  const char *optname);

/**
 * Check if the given stream matches a stream specifier.
 *
 * @param s  Corresponding format context.
 * @param st Stream from s to be checked.
 * @param spec A stream specifier of the [v|a|s|d]:[\<stream index\>] form.
 *
 * @return 1 if the stream matches, 0 if it doesn't, <0 on error
 */
int check_stream_specifier(AVFormatContext *s, AVStream *st, const char *spec);

/**
 * Filter out options for given codec.
 *
 * Create a new options dictionary containing only the options from
 * opts which apply to the codec with ID codec_id.
 *
 * @param s Corresponding format context.
 * @param st A stream from s for which the options should be filtered.
 * @param codec The particular codec for which the options should be filtered.
 *              If null, the default one is looked up according to the codec id.
 * @return a pointer to the created dictionary
 */
AVDictionary *filter_codec_opts(AVDictionary *opts, enum AVCodecID codec_id,
                                AVFormatContext *s, AVStream *st, AVCodec *codec);

/**
 * Setup AVCodecContext options for avformat_find_stream_info().
 *
 * Create an array of dictionaries, one dictionary for each stream
 * contained in s.
 * Each dictionary will contain the options from codec_opts which can
 * be applied to the corresponding stream codec context.
 *
 * @return pointer to the created array of dictionaries, NULL if it
 * cannot be created
 */
AVDictionary **setup_find_stream_info_opts(AVFormatContext *s,
                                           AVDictionary *codec_opts);

/**
 * Print an error message to stderr, indicating filename and a human
 * readable description of the error code err.
 *
 * If strerror_r() is not available the use of this function in a
 * multithreaded application may be unsafe.
 *
 * @see av_strerror()
 */
void print_error(const char *filename, int err);

/**
 * Print the program banner to stderr. The banner contents depend on the
 * current version of the repository and of the libav* libraries used by
 * the program.
 */
void show_banner(int argc, char **argv, const OptionDef *options);

/**
 * Print the version of the program to stdout. The version message
 * depends on the current versions of the repository and of the libav*
 * libraries.
 * This option processing function does not utilize the arguments.
 */
int show_version(void *optctx, const char *opt, const char *arg);

/**
 * Print the license of the program to stdout. The license depends on
 * the license of the libraries compiled into the program.
 * This option processing function does not utilize the arguments.
 */
int show_license(void *optctx, const char *opt, const char *arg);

/**
 * Print a listing containing all the formats supported by the
 * program.
 * This option processing function does not utilize the arguments.
 */
int show_formats(void *optctx, const char *opt, const char *arg);

/**
 * Print a listing containing all the codecs supported by the
 * program.
 * This option processing function does not utilize the arguments.
 */
int show_codecs(void *optctx, const char *opt, const char *arg);

/**
 * Print a listing containing all the decoders supported by the
 * program.
 */
int show_decoders(void *optctx, const char *opt, const char *arg);

/**
 * Print a listing containing all the encoders supported by the
 * program.
 */
int show_encoders(void *optctx, const char *opt, const char *arg);

/**
 * Print a listing containing all the filters supported by the
 * program.
 * This option processing function does not utilize the arguments.
 */
int show_filters(void *optctx, const char *opt, const char *arg);

/**
 * Print a listing containing all the bit stream filters supported by the
 * program.
 * This option processing function does not utilize the arguments.
 */
int show_bsfs(void *optctx, const char *opt, const char *arg);

/**
 * Print a listing containing all the protocols supported by the
 * program.
 * This option processing function does not utilize the arguments.
 */
int show_protocols(void *optctx, const char *opt, const char *arg);

/**
 * Print a listing containing all the pixel formats supported by the
 * program.
 * This option processing function does not utilize the arguments.
 */
int show_pix_fmts(void *optctx, const char *opt, const char *arg);

/**
 * Print a listing containing all the standard channel layouts supported by
 * the program.
 * This option processing function does not utilize the arguments.
 */
int show_layouts(void *optctx, const char *opt, const char *arg);

/**
 * Print a listing containing all the sample formats supported by the
 * program.
 */
int show_sample_fmts(void *optctx, const char *opt, const char *arg);

/**
 * Return a positive value if a line read from standard input
 * starts with [yY], otherwise return 0.
 */
int read_yesno(void);

/**
 * Read the file with name filename, and put its content in a newly
 * allocated 0-terminated buffer.
 *
 * @param bufptr location where pointer to buffer is returned
 * @param size   location where size of buffer is returned
 * @return 0 in case of success, a negative value corresponding to an
 * AVERROR error code in case of failure.
 */
int cmdutils_read_file(const char *filename, char **bufptr, size_t *size);

<<<<<<< HEAD
=======
typedef struct PtsCorrectionContext {
    int64_t num_faulty_pts; /// Number of incorrect PTS values so far
    int64_t num_faulty_dts; /// Number of incorrect DTS values so far
    int64_t last_pts;       /// PTS of the last frame
    int64_t last_dts;       /// DTS of the last frame
} PtsCorrectionContext;

/**
 * Reset the state of the PtsCorrectionContext.
 */
void init_pts_correction(PtsCorrectionContext *ctx);

/**
 * Attempt to guess proper monotonic timestamps for decoded video frames
 * which might have incorrect times. Input timestamps may wrap around, in
 * which case the output will as well.
 *
 * @param pts the pts field of the decoded AVPacket, as passed through
 * AVCodecContext.reordered_opaque
 * @param dts the dts field of the decoded AVPacket
 * @return one of the input values, may be AV_NOPTS_VALUE
 */
int64_t guess_correct_pts(PtsCorrectionContext *ctx, int64_t pts, int64_t dts);

>>>>>>> d3a72bec
/**
 * Get a file corresponding to a preset file.
 *
 * If is_path is non-zero, look for the file in the path preset_name.
 * Otherwise search for a file named arg.ffpreset in the directories
 * $FFMPEG_DATADIR (if set), $HOME/.ffmpeg, and in the datadir defined
 * at configuration time or in a "ffpresets" folder along the executable
 * on win32, in that order. If no such file is found and
 * codec_name is defined, then search for a file named
 * codec_name-preset_name.avpreset in the above-mentioned directories.
 *
 * @param filename buffer where the name of the found filename is written
 * @param filename_size size in bytes of the filename buffer
 * @param preset_name name of the preset to search
 * @param is_path tell if preset_name is a filename path
 * @param codec_name name of the codec for which to look for the
 * preset, may be NULL
 */
FILE *get_preset_file(char *filename, size_t filename_size,
                      const char *preset_name, int is_path, const char *codec_name);

/**
 * Realloc array to hold new_size elements of elem_size.
 * Calls exit() on failure.
 *
 * @param elem_size size in bytes of each element
 * @param size new element count will be written here
 * @return reallocated array
 */
void *grow_array(void *array, int elem_size, int *size, int new_size);

typedef struct FrameBuffer {
    uint8_t *base[4];
    uint8_t *data[4];
    int  linesize[4];

    int h, w;
    enum PixelFormat pix_fmt;

    int refcount;
    struct FrameBuffer **pool;  ///< head of the buffer pool
    struct FrameBuffer *next;
} FrameBuffer;

/**
 * Get a frame from the pool. This is intended to be used as a callback for
 * AVCodecContext.get_buffer.
 *
 * @param s codec context. s->opaque must be a pointer to the head of the
 *          buffer pool.
 * @param frame frame->opaque will be set to point to the FrameBuffer
 *              containing the frame data.
 */
int codec_get_buffer(AVCodecContext *s, AVFrame *frame);

/**
 * A callback to be used for AVCodecContext.release_buffer along with
 * codec_get_buffer().
 */
void codec_release_buffer(AVCodecContext *s, AVFrame *frame);

/**
 * A callback to be used for AVFilterBuffer.free.
 * @param fb buffer to free. fb->priv must be a pointer to the FrameBuffer
 *           containing the buffer data.
 */
void filter_release_buffer(AVFilterBuffer *fb);

/**
 * Free all the buffers in the pool. This must be called after all the
 * buffers have been released.
 */
void free_buffer_pool(FrameBuffer **pool);

#define GET_PIX_FMT_NAME(pix_fmt)\
    const char *name = av_get_pix_fmt_name(pix_fmt);

#define GET_SAMPLE_FMT_NAME(sample_fmt)\
    const char *name = av_get_sample_fmt_name(sample_fmt)

#define GET_SAMPLE_RATE_NAME(rate)\
    char name[16];\
    snprintf(name, sizeof(name), "%d", rate);

#define GET_CH_LAYOUT_NAME(ch_layout)\
    char name[16];\
    snprintf(name, sizeof(name), "0x%"PRIx64, ch_layout);

#define GET_CH_LAYOUT_DESC(ch_layout)\
    char name[128];\
    av_get_channel_layout_string(name, sizeof(name), 0, ch_layout);

#endif /* CMDUTILS_H */<|MERGE_RESOLUTION|>--- conflicted
+++ resolved
@@ -389,33 +389,6 @@
  */
 int cmdutils_read_file(const char *filename, char **bufptr, size_t *size);
 
-<<<<<<< HEAD
-=======
-typedef struct PtsCorrectionContext {
-    int64_t num_faulty_pts; /// Number of incorrect PTS values so far
-    int64_t num_faulty_dts; /// Number of incorrect DTS values so far
-    int64_t last_pts;       /// PTS of the last frame
-    int64_t last_dts;       /// DTS of the last frame
-} PtsCorrectionContext;
-
-/**
- * Reset the state of the PtsCorrectionContext.
- */
-void init_pts_correction(PtsCorrectionContext *ctx);
-
-/**
- * Attempt to guess proper monotonic timestamps for decoded video frames
- * which might have incorrect times. Input timestamps may wrap around, in
- * which case the output will as well.
- *
- * @param pts the pts field of the decoded AVPacket, as passed through
- * AVCodecContext.reordered_opaque
- * @param dts the dts field of the decoded AVPacket
- * @return one of the input values, may be AV_NOPTS_VALUE
- */
-int64_t guess_correct_pts(PtsCorrectionContext *ctx, int64_t pts, int64_t dts);
-
->>>>>>> d3a72bec
 /**
  * Get a file corresponding to a preset file.
  *
