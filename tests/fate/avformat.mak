<<<<<<< HEAD
FATE_LAVF-$(call ENCDEC,  APNG,                  APNG)               += apng
FATE_LAVF-$(call ENCDEC2, MSMPEG4V3,  MP2,       ASF)                += asf
FATE_LAVF-$(call ENCDEC2, MPEG4,      MP2,       AVI)                += avi
FATE_LAVF-$(call ENCDEC2, DVVIDEO,    PCM_S16LE, AVI)                += dv_fmt
FATE_LAVF-$(call ENCDEC,  FITS,                  FITS)               += fits
FATE_LAVF-$(call ENCDEC,  RAWVIDEO,              FILMSTRIP)          += flm
FATE_LAVF-$(call ENCDEC,  FLV,                   FLV)                += flv_fmt
FATE_LAVF-$(call ENCDEC,  GIF,                   IMAGE2)             += gif
FATE_LAVF-$(call ENCDEC2, MPEG2VIDEO, PCM_S16LE, GXF)                += gxf
FATE_LAVF-$(call ENCDEC2, MPEG4,      MP2,       MATROSKA)           += mkv
FATE_LAVF-$(call ENCDEC2, MPEG4,      PCM_ALAW,  MOV)                += mov ismv
FATE_LAVF-$(call ENCDEC2, MPEG1VIDEO, MP2,       MPEG1SYSTEM MPEGPS) += mpg
FATE_LAVF-$(call ENCDEC2, MPEG2VIDEO, PCM_S16LE, MXF)                += mxf
FATE_LAVF-$(call ENCDEC2, MPEG2VIDEO, PCM_S16LE, MXF_D10 MXF)        += mxf_d10
FATE_LAVF-$(call ENCDEC2, DVVIDEO,    PCM_S16LE, MXF)                += mxf_dv25
FATE_LAVF-$(call ENCDEC2, DVVIDEO,    PCM_S16LE, MXF)                += mxf_dvcpro50
FATE_LAVF-$(call ENCDEC2, DNXHD,      PCM_S16LE, MXF_OPATOM MXF)     += mxf_opatom
FATE_LAVF-$(call ENCDEC2, DNXHD,      PCM_S16LE, MXF_OPATOM MXF)     += mxf_opatom_audio
FATE_LAVF-$(call ENCDEC2, MPEG4,      MP2,       NUT)                += nut
FATE_LAVF-$(call ENCMUX,  RV10 AC3_FIXED,        RM)                 += rm
FATE_LAVF-$(call ENCMUX,  MJPEG PCM_S16LE,       SMJPEG)             += smjpeg
FATE_LAVF-$(call ENCDEC,  FLV,                   SWF)                += swf
FATE_LAVF-$(call ENCDEC2, MPEG2VIDEO, MP2,       MPEGTS)             += ts
FATE_LAVF-$(call ENCDEC,  MP2,                   WTV)                += wtv
=======
FATE_LAVF-$(call ENCDEC,  GIF,                   IMAGE2)             += gif
>>>>>>> 618d02c1
FATE_LAVF-$(CONFIG_YUV4MPEGPIPE_MUXER)                               += yuv4mpeg

FATE_LAVF += $(FATE_LAVF-yes:%=fate-lavf-%)

$(FATE_LAVF): $(AREF) $(VREF)
$(FATE_LAVF): CMD = lavftest
$(FATE_LAVF): CMP =

FATE_AVCONV += $(FATE_LAVF)
fate-lavf:     $(FATE_LAVF)

FATE_LAVF_FATE-$(call ALLYES, MATROSKA_DEMUXER   OGG_MUXER)          += ogg_vp3
FATE_LAVF_FATE-$(call ALLYES, MATROSKA_DEMUXER   OGV_MUXER)          += ogg_vp8
FATE_LAVF_FATE-$(call ALLYES, MOV_DEMUXER        LATM_MUXER)         += latm
FATE_LAVF_FATE-$(call ALLYES, MP3_DEMUXER        MP3_MUXER)          += mp3
FATE_LAVF_FATE-$(call ALLYES, MOV_DEMUXER        MOV_MUXER)          += mov_qtrle_mace6
FATE_LAVF_FATE-$(call ALLYES, AVI_DEMUXER        AVI_MUXER)          += avi_cram

FATE_LAVF_FATE +=  $(FATE_LAVF_FATE-yes:%=fate-lavf-fate-%)
$(FATE_LAVF_FATE): CMD = lavffatetest

FATE_SAMPLES_FFMPEG += $(FATE_LAVF_FATE)
fate-lavf-fate:        $(FATE_LAVF_FATE)

tests/data/mp4-to-ts.m3u8: TAG = GEN
tests/data/mp4-to-ts.m3u8: ffmpeg$(PROGSSUF)$(EXESUF) | tests/data
	$(M)$(TARGET_EXEC) $(TARGET_PATH)/$< \
        -i $(TARGET_SAMPLES)/h264/interlaced_crop.mp4 \
        -f ssegment -segment_time 1 -map 0 -flags +bitexact -codec copy \
        -segment_list $(TARGET_PATH)/$@ -y $(TARGET_PATH)/tests/data/mp4-to-ts-%03d.ts 2>/dev/null

tests/data/adts-to-mkv.m3u8: TAG = GEN
tests/data/adts-to-mkv.m3u8: ffmpeg$(PROGSSUF)$(EXESUF) | tests/data
	$(M)$(TARGET_EXEC) $(TARGET_PATH)/$< \
        -i $(TARGET_SAMPLES)/audiomatch/tones_afconvert_16000_mono_aac_lc.m4a \
        -f segment -segment_time 1 -map 0 -flags +bitexact -codec copy -segment_format_options live=1 \
        -segment_list $(TARGET_PATH)/$@ -y $(TARGET_PATH)/tests/data/adts-to-mkv-%03d.mkv 2>/dev/null

tests/data/adts-to-mkv-header.mkv: TAG = GEN
tests/data/adts-to-mkv-header.mkv: ffmpeg$(PROGSSUF)$(EXESUF) | tests/data
	$(M)$(TARGET_EXEC) $(TARGET_PATH)/$< \
        -i $(TARGET_SAMPLES)/audiomatch/tones_afconvert_16000_mono_aac_lc.m4a \
        -f segment -segment_time 1 -map 0 -flags +bitexact -codec copy -segment_format_options live=1 \
        -segment_header_filename $(TARGET_PATH)/tests/data/adts-to-mkv-header.mkv \
        -y $(TARGET_PATH)/tests/data/adts-to-mkv-header-%03d.mkv 2>/dev/null

tests/data/adts-to-mkv-header-%.mkv: tests/data/adts-to-mkv-header.mkv ;

FATE_SEGMENT_PARTS += 000 001 002

tests/data/adts-to-mkv-cated-all.mkv: TAG = GEN
tests/data/adts-to-mkv-cated-all.mkv: tests/data/adts-to-mkv-header.mkv $(FATE_SEGMENT_PARTS:%=tests/data/adts-to-mkv-header-%.mkv) | tests/data
	$(M)cat $^ >$@

tests/data/adts-to-mkv-cated-%.mkv: TAG = GEN
tests/data/adts-to-mkv-cated-%.mkv: tests/data/adts-to-mkv-header.mkv tests/data/adts-to-mkv-header-%.mkv | tests/data
	$(M)cat $^ >$@

FATE_SEGMENT += fate-segment-mp4-to-ts
fate-segment-mp4-to-ts: tests/data/mp4-to-ts.m3u8
fate-segment-mp4-to-ts: CMD = framecrc -flags +bitexact -i $(TARGET_PATH)/tests/data/mp4-to-ts.m3u8 -c copy
FATE_SEGMENT-$(call ALLYES, MOV_DEMUXER H264_MP4TOANNEXB_BSF MPEGTS_MUXER MATROSKA_DEMUXER SEGMENT_MUXER HLS_DEMUXER) += fate-segment-mp4-to-ts

FATE_SEGMENT += fate-segment-adts-to-mkv
fate-segment-adts-to-mkv: tests/data/adts-to-mkv.m3u8
fate-segment-adts-to-mkv: CMD = framecrc -flags +bitexact -i $(TARGET_PATH)/tests/data/adts-to-mkv.m3u8 -c copy
fate-segment-adts-to-mkv: REF = $(SRC_PATH)/tests/ref/fate/segment-adts-to-mkv-header-all
FATE_SEGMENT-$(call ALLYES, AAC_DEMUXER AAC_ADTSTOASC_BSF MATROSKA_MUXER MATROSKA_DEMUXER SEGMENT_MUXER HLS_DEMUXER) += fate-segment-adts-to-mkv

FATE_SEGMENT_ALLPARTS = $(FATE_SEGMENT_PARTS)
FATE_SEGMENT_ALLPARTS += all
FATE_SEGMENT_SPLIT += $(FATE_SEGMENT_ALLPARTS:%=fate-segment-adts-to-mkv-header-%)
$(foreach N,$(FATE_SEGMENT_ALLPARTS),$(eval $(N:%=fate-segment-adts-to-mkv-header-%): tests/data/adts-to-mkv-cated-$(N).mkv))
fate-segment-adts-to-mkv-header-%: CMD = framecrc -flags +bitexact -i $(TARGET_PATH)/tests/data/$(@:fate-segment-adts-to-mkv-header-%=adts-to-mkv-cated-%).mkv -c copy
FATE_SEGMENT-$(call ALLYES, AAC_DEMUXER AAC_ADTSTOASC_BSF MATROSKA_MUXER MATROSKA_DEMUXER SEGMENT_MUXER HLS_DEMUXER) += $(FATE_SEGMENT_SPLIT)

FATE_SAMPLES_FFMPEG += $(FATE_SEGMENT-yes)

fate-segment: $(FATE_SEGMENT-yes)<|MERGE_RESOLUTION|>--- conflicted
+++ resolved
@@ -1,31 +1,6 @@
-<<<<<<< HEAD
 FATE_LAVF-$(call ENCDEC,  APNG,                  APNG)               += apng
-FATE_LAVF-$(call ENCDEC2, MSMPEG4V3,  MP2,       ASF)                += asf
-FATE_LAVF-$(call ENCDEC2, MPEG4,      MP2,       AVI)                += avi
-FATE_LAVF-$(call ENCDEC2, DVVIDEO,    PCM_S16LE, AVI)                += dv_fmt
 FATE_LAVF-$(call ENCDEC,  FITS,                  FITS)               += fits
-FATE_LAVF-$(call ENCDEC,  RAWVIDEO,              FILMSTRIP)          += flm
-FATE_LAVF-$(call ENCDEC,  FLV,                   FLV)                += flv_fmt
 FATE_LAVF-$(call ENCDEC,  GIF,                   IMAGE2)             += gif
-FATE_LAVF-$(call ENCDEC2, MPEG2VIDEO, PCM_S16LE, GXF)                += gxf
-FATE_LAVF-$(call ENCDEC2, MPEG4,      MP2,       MATROSKA)           += mkv
-FATE_LAVF-$(call ENCDEC2, MPEG4,      PCM_ALAW,  MOV)                += mov ismv
-FATE_LAVF-$(call ENCDEC2, MPEG1VIDEO, MP2,       MPEG1SYSTEM MPEGPS) += mpg
-FATE_LAVF-$(call ENCDEC2, MPEG2VIDEO, PCM_S16LE, MXF)                += mxf
-FATE_LAVF-$(call ENCDEC2, MPEG2VIDEO, PCM_S16LE, MXF_D10 MXF)        += mxf_d10
-FATE_LAVF-$(call ENCDEC2, DVVIDEO,    PCM_S16LE, MXF)                += mxf_dv25
-FATE_LAVF-$(call ENCDEC2, DVVIDEO,    PCM_S16LE, MXF)                += mxf_dvcpro50
-FATE_LAVF-$(call ENCDEC2, DNXHD,      PCM_S16LE, MXF_OPATOM MXF)     += mxf_opatom
-FATE_LAVF-$(call ENCDEC2, DNXHD,      PCM_S16LE, MXF_OPATOM MXF)     += mxf_opatom_audio
-FATE_LAVF-$(call ENCDEC2, MPEG4,      MP2,       NUT)                += nut
-FATE_LAVF-$(call ENCMUX,  RV10 AC3_FIXED,        RM)                 += rm
-FATE_LAVF-$(call ENCMUX,  MJPEG PCM_S16LE,       SMJPEG)             += smjpeg
-FATE_LAVF-$(call ENCDEC,  FLV,                   SWF)                += swf
-FATE_LAVF-$(call ENCDEC2, MPEG2VIDEO, MP2,       MPEGTS)             += ts
-FATE_LAVF-$(call ENCDEC,  MP2,                   WTV)                += wtv
-=======
-FATE_LAVF-$(call ENCDEC,  GIF,                   IMAGE2)             += gif
->>>>>>> 618d02c1
 FATE_LAVF-$(CONFIG_YUV4MPEGPIPE_MUXER)                               += yuv4mpeg
 
 FATE_LAVF += $(FATE_LAVF-yes:%=fate-lavf-%)
