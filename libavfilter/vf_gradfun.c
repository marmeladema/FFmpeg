/*
 * Copyright (c) 2010 Nolan Lum <nol888@gmail.com>
 * Copyright (c) 2009 Loren Merritt <lorenm@u.washignton.edu>
 *
 * This file is part of FFmpeg.
 *
 * FFmpeg is free software; you can redistribute it and/or
 * modify it under the terms of the GNU Lesser General Public
 * License as published by the Free Software Foundation; either
 * version 2.1 of the License, or (at your option) any later version.
 *
 * FFmpeg is distributed in the hope that it will be useful,
 * but WITHOUT ANY WARRANTY; without even the implied warranty of
 * MERCHANTABILITY or FITNESS FOR A PARTICULAR PURPOSE.  See the GNU
 * Lesser General Public License for more details.
 *
 * You should have received a copy of the GNU Lesser General Public
 * License along with FFmpeg; if not, write to the Free Software
 * Foundation, Inc., 51 Franklin Street, Fifth Floor, Boston, MA 02110-1301 USA
 */

/**
 * @file
 * gradfun debanding filter, ported from MPlayer
 * libmpcodecs/vf_gradfun.c
 *
 * Apply a boxblur debanding algorithm (based on the gradfun2db
 * Avisynth filter by prunedtree).
 * Foreach pixel, if it's within threshold of the blurred value, make it closer.
 * So now we have a smoothed and higher bitdepth version of all the shallow
 * gradients, while leaving detailed areas untouched.
 * Dither it back to 8bit.
 */

#include "libavutil/imgutils.h"
#include "libavutil/common.h"
#include "libavutil/cpu.h"
#include "libavutil/opt.h"
#include "libavutil/pixdesc.h"
#include "libavutil/opt.h"
#include "avfilter.h"
#include "formats.h"
#include "gradfun.h"
#include "internal.h"
#include "video.h"

DECLARE_ALIGNED(16, static const uint16_t, dither)[8][8] = {
    {0x00,0x60,0x18,0x78,0x06,0x66,0x1E,0x7E},
    {0x40,0x20,0x58,0x38,0x46,0x26,0x5E,0x3E},
    {0x10,0x70,0x08,0x68,0x16,0x76,0x0E,0x6E},
    {0x50,0x30,0x48,0x28,0x56,0x36,0x4E,0x2E},
    {0x04,0x64,0x1C,0x7C,0x02,0x62,0x1A,0x7A},
    {0x44,0x24,0x5C,0x3C,0x42,0x22,0x5A,0x3A},
    {0x14,0x74,0x0C,0x6C,0x12,0x72,0x0A,0x6A},
    {0x54,0x34,0x4C,0x2C,0x52,0x32,0x4A,0x2A},
};

void ff_gradfun_filter_line_c(uint8_t *dst, const uint8_t *src, const uint16_t *dc, int width, int thresh, const uint16_t *dithers)
{
    int x;
    for (x = 0; x < width; dc += x & 1, x++) {
        int pix = src[x] << 7;
        int delta = dc[0] - pix;
        int m = abs(delta) * thresh >> 16;
        m = FFMAX(0, 127 - m);
        m = m * m * delta >> 14;
        pix += m + dithers[x & 7];
        dst[x] = av_clip_uint8(pix >> 7);
    }
}

void ff_gradfun_blur_line_c(uint16_t *dc, uint16_t *buf, const uint16_t *buf1, const uint8_t *src, int src_linesize, int width)
{
    int x, v, old;
    for (x = 0; x < width; x++) {
        v = buf1[x] + src[2 * x] + src[2 * x + 1] + src[2 * x + src_linesize] + src[2 * x + 1 + src_linesize];
        old = buf[x];
        buf[x] = v;
        dc[x] = v - old;
    }
}

static void filter(GradFunContext *ctx, uint8_t *dst, const uint8_t *src, int width, int height, int dst_linesize, int src_linesize, int r)
{
    int bstride = FFALIGN(width, 16) / 2;
    int y;
    uint32_t dc_factor = (1 << 21) / (r * r);
    uint16_t *dc = ctx->buf + 16;
    uint16_t *buf = ctx->buf + bstride + 32;
    int thresh = ctx->thresh;

    memset(dc, 0, (bstride + 16) * sizeof(*buf));
    for (y = 0; y < r; y++)
        ctx->blur_line(dc, buf + y * bstride, buf + (y - 1) * bstride, src + 2 * y * src_linesize, src_linesize, width / 2);
    for (;;) {
        if (y < height - r) {
            int mod = ((y + r) / 2) % r;
            uint16_t *buf0 = buf + mod * bstride;
            uint16_t *buf1 = buf + (mod ? mod - 1 : r - 1) * bstride;
            int x, v;
            ctx->blur_line(dc, buf0, buf1, src + (y + r) * src_linesize, src_linesize, width / 2);
            for (x = v = 0; x < r; x++)
                v += dc[x];
            for (; x < width / 2; x++) {
                v += dc[x] - dc[x-r];
                dc[x-r] = v * dc_factor >> 16;
            }
            for (; x < (width + r + 1) / 2; x++)
                dc[x-r] = v * dc_factor >> 16;
            for (x = -r / 2; x < 0; x++)
                dc[x] = dc[0];
        }
        if (y == r) {
            for (y = 0; y < r; y++)
                ctx->filter_line(dst + y * dst_linesize, src + y * src_linesize, dc - r / 2, width, thresh, dither[y & 7]);
        }
        ctx->filter_line(dst + y * dst_linesize, src + y * src_linesize, dc - r / 2, width, thresh, dither[y & 7]);
        if (++y >= height) break;
        ctx->filter_line(dst + y * dst_linesize, src + y * src_linesize, dc - r / 2, width, thresh, dither[y & 7]);
        if (++y >= height) break;
    }
}

static av_cold int init(AVFilterContext *ctx)
{
    GradFunContext *s = ctx->priv;

<<<<<<< HEAD
    gf->thresh  = (1 << 15) / gf->strength;
    gf->radius  = av_clip((gf->radius + 1) & ~1, 4, 32);

    gf->blur_line   = ff_gradfun_blur_line_c;
    gf->filter_line = ff_gradfun_filter_line_c;
=======
    s->thresh  = (1 << 15) / s->strength;
    s->radius &= ~1;

    s->blur_line = ff_gradfun_blur_line_c;
    s->filter_line = ff_gradfun_filter_line_c;
>>>>>>> 4753f802

    if (ARCH_X86)
        ff_gradfun_init_x86(s);

    av_log(ctx, AV_LOG_VERBOSE, "threshold:%.2f radius:%d\n", s->strength, s->radius);

    return 0;
}

static av_cold void uninit(AVFilterContext *ctx)
{
    GradFunContext *s = ctx->priv;
    av_freep(&s->buf);
}

static int query_formats(AVFilterContext *ctx)
{
    static const enum AVPixelFormat pix_fmts[] = {
        AV_PIX_FMT_YUV410P,            AV_PIX_FMT_YUV420P,
        AV_PIX_FMT_GRAY8,              AV_PIX_FMT_NV12,
        AV_PIX_FMT_NV21,               AV_PIX_FMT_YUV444P,
        AV_PIX_FMT_YUV422P,            AV_PIX_FMT_YUV411P,
        AV_PIX_FMT_YUV440P,
        AV_PIX_FMT_NONE
    };

    ff_set_common_formats(ctx, ff_make_format_list(pix_fmts));

    return 0;
}

static int config_input(AVFilterLink *inlink)
{
    GradFunContext *s = inlink->dst->priv;
    const AVPixFmtDescriptor *desc = av_pix_fmt_desc_get(inlink->format);
    int hsub = desc->log2_chroma_w;
    int vsub = desc->log2_chroma_h;

    s->buf = av_mallocz((FFALIGN(inlink->w, 16) * (s->radius + 1) / 2 + 32) * sizeof(uint16_t));
    if (!s->buf)
        return AVERROR(ENOMEM);

<<<<<<< HEAD
    gf->chroma_w = FF_CEIL_RSHIFT(inlink->w, hsub);
    gf->chroma_h = FF_CEIL_RSHIFT(inlink->h, vsub);
    gf->chroma_r = av_clip(((((gf->radius >> hsub) + (gf->radius >> vsub)) / 2 ) + 1) & ~1, 4, 32);
=======
    s->chroma_w = -((-inlink->w) >> hsub);
    s->chroma_h = -((-inlink->h) >> vsub);
    s->chroma_r = av_clip(((((s->radius >> hsub) + (s->radius >> vsub)) / 2 ) + 1) & ~1, 4, 32);
>>>>>>> 4753f802

    return 0;
}

static int filter_frame(AVFilterLink *inlink, AVFrame *in)
{
    GradFunContext *s = inlink->dst->priv;
    AVFilterLink *outlink = inlink->dst->outputs[0];
    AVFrame *out;
    int p, direct;

    if (av_frame_is_writable(in)) {
        direct = 1;
        out = in;
    } else {
        direct = 0;
        out = ff_get_video_buffer(outlink, outlink->w, outlink->h);
        if (!out) {
            av_frame_free(&in);
            return AVERROR(ENOMEM);
        }
        av_frame_copy_props(out, in);
    }

    for (p = 0; p < 4 && in->data[p]; p++) {
        int w = inlink->w;
        int h = inlink->h;
        int r = s->radius;
        if (p) {
            w = s->chroma_w;
            h = s->chroma_h;
            r = s->chroma_r;
        }

        if (FFMIN(w, h) > 2 * r)
            filter(s, out->data[p], in->data[p], w, h, out->linesize[p], in->linesize[p], r);
        else if (out->data[p] != in->data[p])
            av_image_copy_plane(out->data[p], out->linesize[p], in->data[p], in->linesize[p], w, h);
    }

    if (!direct)
        av_frame_free(&in);

    return ff_filter_frame(outlink, out);
}

#define OFFSET(x) offsetof(GradFunContext, x)
#define FLAGS AV_OPT_FLAG_VIDEO_PARAM|AV_OPT_FLAG_FILTERING_PARAM

static const AVOption gradfun_options[] = {
    { "strength", "The maximum amount by which the filter will change any one pixel.", OFFSET(strength), AV_OPT_TYPE_FLOAT, { .dbl = 1.2 }, 0.51, 64, FLAGS },
    { "radius",   "The neighborhood to fit the gradient to.",                          OFFSET(radius),   AV_OPT_TYPE_INT,   { .i64 = 16  }, 4,    32, FLAGS },
    { NULL },
};

AVFILTER_DEFINE_CLASS(gradfun);

static const AVFilterPad avfilter_vf_gradfun_inputs[] = {
    {
        .name         = "default",
        .type         = AVMEDIA_TYPE_VIDEO,
        .config_props = config_input,
        .filter_frame = filter_frame,
    },
    { NULL }
};

static const AVFilterPad avfilter_vf_gradfun_outputs[] = {
    {
        .name = "default",
        .type = AVMEDIA_TYPE_VIDEO,
    },
    { NULL }
};

AVFilter avfilter_vf_gradfun = {
    .name          = "gradfun",
    .description   = NULL_IF_CONFIG_SMALL("Debands video quickly using gradients."),
    .priv_size     = sizeof(GradFunContext),
    .priv_class    = &gradfun_class,
    .init          = init,
    .uninit        = uninit,
    .query_formats = query_formats,
    .inputs        = avfilter_vf_gradfun_inputs,
    .outputs       = avfilter_vf_gradfun_outputs,
    .flags         = AVFILTER_FLAG_SUPPORT_TIMELINE_GENERIC,
};<|MERGE_RESOLUTION|>--- conflicted
+++ resolved
@@ -125,19 +125,11 @@
 {
     GradFunContext *s = ctx->priv;
 
-<<<<<<< HEAD
-    gf->thresh  = (1 << 15) / gf->strength;
-    gf->radius  = av_clip((gf->radius + 1) & ~1, 4, 32);
-
-    gf->blur_line   = ff_gradfun_blur_line_c;
-    gf->filter_line = ff_gradfun_filter_line_c;
-=======
     s->thresh  = (1 << 15) / s->strength;
-    s->radius &= ~1;
-
-    s->blur_line = ff_gradfun_blur_line_c;
+    s->radius  = av_clip((s->radius + 1) & ~1, 4, 32);
+
+    s->blur_line   = ff_gradfun_blur_line_c;
     s->filter_line = ff_gradfun_filter_line_c;
->>>>>>> 4753f802
 
     if (ARCH_X86)
         ff_gradfun_init_x86(s);
@@ -180,15 +172,9 @@
     if (!s->buf)
         return AVERROR(ENOMEM);
 
-<<<<<<< HEAD
-    gf->chroma_w = FF_CEIL_RSHIFT(inlink->w, hsub);
-    gf->chroma_h = FF_CEIL_RSHIFT(inlink->h, vsub);
-    gf->chroma_r = av_clip(((((gf->radius >> hsub) + (gf->radius >> vsub)) / 2 ) + 1) & ~1, 4, 32);
-=======
-    s->chroma_w = -((-inlink->w) >> hsub);
-    s->chroma_h = -((-inlink->h) >> vsub);
+    s->chroma_w = FF_CEIL_RSHIFT(inlink->w, hsub);
+    s->chroma_h = FF_CEIL_RSHIFT(inlink->h, vsub);
     s->chroma_r = av_clip(((((s->radius >> hsub) + (s->radius >> vsub)) / 2 ) + 1) & ~1, 4, 32);
->>>>>>> 4753f802
 
     return 0;
 }
