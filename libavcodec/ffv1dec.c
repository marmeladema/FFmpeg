--- conflicted
+++ resolved
@@ -727,12 +727,7 @@
     return 0;
 }
 
-<<<<<<< HEAD
-static int decode_frame(AVCodecContext *avctx, void *data, int *data_size, AVPacket *avpkt)
-=======
-static int ffv1_decode_frame(AVCodecContext *avctx, void *data,
-                             int *got_frame, AVPacket *avpkt)
->>>>>>> df9b9567
+static int decode_frame(AVCodecContext *avctx, void *data, int *got_frame, AVPacket *avpkt)
 {
     const uint8_t *buf  = avpkt->data;
     int buf_size        = avpkt->size;
