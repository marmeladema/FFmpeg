--- conflicted
+++ resolved
@@ -33,10 +33,9 @@
 #include "mpeg12data.h"
 #include "bytestream.h"
 #include "timecode.h"
-#include "libavutil/opt.h"
-
 #include "libavutil/log.h"
 #include "libavutil/opt.h"
+#include "libavutil/avassert.h"
 
 static const uint8_t inv_non_linear_qscale[13] = {
     0, 2, 4, 6, 8,
@@ -183,12 +182,8 @@
         }
     }
 
-<<<<<<< HEAD
-    s->tc.drop = !!(avctx->flags2 & CODEC_FLAG2_DROP_FRAME_TIMECODE);
-    if((avctx->flags2 & CODEC_FLAG2_DROP_FRAME_TIMECODE) && s->frame_rate_index != 4){
-=======
+    s->drop_frame_timecode = s->tc.drop = s->drop_frame_timecode || !!(avctx->flags2 & CODEC_FLAG2_DROP_FRAME_TIMECODE);
     if (s->drop_frame_timecode && s->frame_rate_index != 4) {
->>>>>>> 5d06f152
         av_log(avctx, AV_LOG_ERROR, "Drop frame time code only allowed with 1001/30000 fps\n");
         return -1;
     }
@@ -305,29 +300,16 @@
             }
 
             put_header(s, GOP_START_CODE);
-<<<<<<< HEAD
-            put_bits(&s->pb, 1, s->tc.drop);
-=======
             put_bits(&s->pb, 1, s->drop_frame_timecode); /* drop frame flag */
->>>>>>> 5d06f152
             /* time code : we must convert from the real frame rate to a
                fake mpeg frame rate in case of low frame rate */
             fps = (framerate.num + framerate.den/2)/ framerate.den;
             time_code = s->current_picture_ptr->f.coded_picture_number + s->avctx->timecode_frame_start;
 
             s->gop_picture_number = s->current_picture_ptr->f.coded_picture_number;
-<<<<<<< HEAD
+            av_assert0(s->drop_frame_timecode == s->tc.drop);
             if (s->tc.drop)
                 time_code = ff_framenum_to_drop_timecode(time_code);
-=======
-            if (s->drop_frame_timecode) {
-                /* only works for NTSC 29.97 */
-                int d = time_code / 17982;
-                int m = time_code % 17982;
-                //if (m < 2) m += 2; /* not needed since -2,-1 / 1798 in C returns 0 */
-                time_code += 18 * d + 2 * ((m - 2) / 1798);
-            }
->>>>>>> 5d06f152
             put_bits(&s->pb, 5, (uint32_t)((time_code / (fps * 3600)) % 24));
             put_bits(&s->pb, 6, (uint32_t)((time_code / (fps * 60)) % 60));
             put_bits(&s->pb, 1, 1);
@@ -956,22 +938,11 @@
     put_bits(&s->pb, table_vlc[112][1], table_vlc[112][0]);
 }
 
-<<<<<<< HEAD
-static const AVClass class = {
-    .class_name = "mpegvideo",
-    .item_name  = av_default_item_name,
-    .version    = LIBAVUTIL_VERSION_INT,
-    .option     = (const AVOption[]){
-        {TIMECODE_OPT(MpegEncContext,
-         AV_OPT_FLAG_ENCODING_PARAM | AV_OPT_FLAG_VIDEO_PARAM)},
-        {NULL}
-    },
-};
-
-=======
 #define OFFSET(x) offsetof(MpegEncContext, x)
 #define VE AV_OPT_FLAG_ENCODING_PARAM | AV_OPT_FLAG_VIDEO_PARAM
 #define COMMON_OPTS\
+        {TIMECODE_OPT(MpegEncContext,\
+         AV_OPT_FLAG_ENCODING_PARAM | AV_OPT_FLAG_VIDEO_PARAM)},\
     { "intra_vlc",           "Use MPEG-2 intra VLC table.",       OFFSET(intra_vlc_format),    FF_OPT_TYPE_INT, { 0 }, 0, 1, VE },\
     { "drop_frame_timecode", "Timecode is in drop frame format.", OFFSET(drop_frame_timecode), FF_OPT_TYPE_INT, { 0 }, 0, 1, VE}, \
     { "scan_offset",         "Reserve space for SVCD scan offset user data.", OFFSET(scan_offset), FF_OPT_TYPE_INT, { 0 }, 0, 1, VE },
@@ -999,7 +970,6 @@
 mpeg12_class(1)
 mpeg12_class(2)
 
->>>>>>> 5d06f152
 AVCodec ff_mpeg1video_encoder = {
     .name           = "mpeg1video",
     .type           = AVMEDIA_TYPE_VIDEO,
@@ -1012,11 +982,7 @@
     .pix_fmts= (const enum PixelFormat[]){PIX_FMT_YUV420P, PIX_FMT_NONE},
     .capabilities= CODEC_CAP_DELAY | CODEC_CAP_SLICE_THREADS,
     .long_name= NULL_IF_CONFIG_SMALL("MPEG-1 video"),
-<<<<<<< HEAD
-    .priv_class = &class,
-=======
     .priv_class     = &mpeg1_class,
->>>>>>> 5d06f152
 };
 
 AVCodec ff_mpeg2video_encoder = {
@@ -1031,9 +997,5 @@
     .pix_fmts= (const enum PixelFormat[]){PIX_FMT_YUV420P, PIX_FMT_YUV422P, PIX_FMT_NONE},
     .capabilities= CODEC_CAP_DELAY | CODEC_CAP_SLICE_THREADS,
     .long_name= NULL_IF_CONFIG_SMALL("MPEG-2 video"),
-<<<<<<< HEAD
-    .priv_class = &class,
-=======
     .priv_class     = &mpeg2_class,
->>>>>>> 5d06f152
 };