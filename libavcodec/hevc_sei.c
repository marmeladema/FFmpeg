--- conflicted
+++ resolved
@@ -354,10 +354,6 @@
     } else { /* nal_unit_type == NAL_SEI_SUFFIX */
         return decode_nal_sei_suffix(s, payload_type, payload_size);
     }
-<<<<<<< HEAD
-    return 1;
-=======
->>>>>>> 67351924
 }
 
 static int more_rbsp_data(GetBitContext *gb)
