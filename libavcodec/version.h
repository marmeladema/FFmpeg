--- conflicted
+++ resolved
@@ -51,7 +51,6 @@
 #ifndef FF_API_REQUEST_CHANNELS
 #define FF_API_REQUEST_CHANNELS (LIBAVCODEC_VERSION_MAJOR < 56)
 #endif
-<<<<<<< HEAD
 #ifndef FF_API_ALLOC_CONTEXT
 #define FF_API_ALLOC_CONTEXT    (LIBAVCODEC_VERSION_MAJOR < 55)
 #endif
@@ -74,11 +73,6 @@
 #ifndef FF_API_CODEC_ID
 #define FF_API_CODEC_ID          (LIBAVCODEC_VERSION_MAJOR < 56)
 #endif
-#ifndef FF_API_VDA_ASYNC
-#define FF_API_VDA_ASYNC         (LIBAVCODEC_VERSION_MAJOR < 55)
-#endif
-=======
->>>>>>> adfa53d6
 #ifndef FF_API_AVCODEC_RESAMPLE
 #define FF_API_AVCODEC_RESAMPLE  (LIBAVCODEC_VERSION_MAJOR < 55)
 #endif
