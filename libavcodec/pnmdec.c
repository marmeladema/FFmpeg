--- conflicted
+++ resolved
@@ -188,8 +188,6 @@
             }
         }
         break;
-<<<<<<< HEAD
-=======
     case AV_PIX_FMT_YUV420P16:
         {
             uint16_t *ptr1, *ptr2;
@@ -231,25 +229,6 @@
             }
         }
         break;
-    case AV_PIX_FMT_RGB32:
-        ptr      = p->data[0];
-        linesize = p->linesize[0];
-        if (s->bytestream + avctx->width * avctx->height * 4 > s->bytestream_end)
-            return AVERROR_INVALIDDATA;
-        for (i = 0; i < avctx->height; i++) {
-            int j, r, g, b, a;
-
-            for (j = 0; j < avctx->width; j++) {
-                r = *s->bytestream++;
-                g = *s->bytestream++;
-                b = *s->bytestream++;
-                a = *s->bytestream++;
-                ((uint32_t *)ptr)[j] = (a << 24) | (r << 16) | (g << 8) | b;
-            }
-            ptr += linesize;
-        }
-        break;
->>>>>>> b5f536d2
     }
     *picture   = s->picture;
     *got_frame = 1;
