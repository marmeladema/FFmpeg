--- conflicted
+++ resolved
@@ -4353,41 +4353,6 @@
 int avcodec_get_pix_fmt_loss(enum AVPixelFormat dst_pix_fmt, enum AVPixelFormat src_pix_fmt,
                              int has_alpha);
 
-<<<<<<< HEAD
-#if FF_API_FIND_BEST_PIX_FMT
-/**
- * @deprecated use avcodec_find_best_pix_fmt_of_2() instead.
- *
- * Find the best pixel format to convert to given a certain source pixel
- * format.  When converting from one pixel format to another, information loss
- * may occur.  For example, when converting from RGB24 to GRAY, the color
- * information will be lost. Similarly, other losses occur when converting from
- * some formats to other formats. avcodec_find_best_pix_fmt() searches which of
- * the given pixel formats should be used to suffer the least amount of loss.
- * The pixel formats from which it chooses one, are determined by the
- * pix_fmt_mask parameter.
- *
- * Note, only the first 64 pixel formats will fit in pix_fmt_mask.
- *
- * @code
- * src_pix_fmt = AV_PIX_FMT_YUV420P;
- * pix_fmt_mask = (1 << AV_PIX_FMT_YUV422P) | (1 << AV_PIX_FMT_RGB24);
- * dst_pix_fmt = avcodec_find_best_pix_fmt(pix_fmt_mask, src_pix_fmt, alpha, &loss);
- * @endcode
- *
- * @param[in] pix_fmt_mask bitmask determining which pixel format to choose from
- * @param[in] src_pix_fmt source pixel format
- * @param[in] has_alpha Whether the source pixel format alpha channel is used.
- * @param[out] loss_ptr Combination of flags informing you what kind of losses will occur.
- * @return The best pixel format to convert to or -1 if none was found.
- */
-attribute_deprecated
-enum AVPixelFormat avcodec_find_best_pix_fmt(int64_t pix_fmt_mask, enum AVPixelFormat src_pix_fmt,
-                              int has_alpha, int *loss_ptr);
-#endif /* FF_API_FIND_BEST_PIX_FMT */
-
-=======
->>>>>>> 7d42fd6b
 /**
  * Find the best pixel format to convert to given a certain source pixel
  * format.  When converting from one pixel format to another, information loss
