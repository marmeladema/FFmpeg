--- conflicted
+++ resolved
@@ -60,10 +60,6 @@
 
     avctx->pix_fmt = PIX_FMT_PAL8;
 
-<<<<<<< HEAD
-    avcodec_get_frame_defaults(&s->frame);
-    s->frame.reference = 3;
-=======
     if (!avctx->width || !avctx->height ||
         (avctx->width & 1) || (avctx->height & 1)) {
         av_log(avctx, AV_LOG_ERROR, "Invalid video dimensions: %dx%d\n",
@@ -71,8 +67,8 @@
         return AVERROR(EINVAL);
     }
 
-    s->frame.reference = 1;
->>>>>>> fc159ba8
+    avcodec_get_frame_defaults(&s->frame);
+    s->frame.reference = 3;
 
     return 0;
 }
