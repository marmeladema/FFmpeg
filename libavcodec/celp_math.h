/*
 * Various fixed-point math operations
 *
 * Copyright (c) 2008 Vladimir Voroshilov
 *
 * This file is part of FFmpeg.
 *
 * FFmpeg is free software; you can redistribute it and/or
 * modify it under the terms of the GNU Lesser General Public
 * License as published by the Free Software Foundation; either
 * version 2.1 of the License, or (at your option) any later version.
 *
 * FFmpeg is distributed in the hope that it will be useful,
 * but WITHOUT ANY WARRANTY; without even the implied warranty of
 * MERCHANTABILITY or FITNESS FOR A PARTICULAR PURPOSE.  See the GNU
 * Lesser General Public License for more details.
 *
 * You should have received a copy of the GNU Lesser General Public
 * License along with FFmpeg; if not, write to the Free Software
 * Foundation, Inc., 51 Franklin Street, Fifth Floor, Boston, MA 02110-1301 USA
 */

#ifndef AVCODEC_CELP_MATH_H
#define AVCODEC_CELP_MATH_H

#include <stdint.h>

typedef struct CELPMContext {
    /**
     * Return the dot product.
     * @param a input data array
     * @param b input data array
     * @param length number of elements
     *
     * @return dot product = sum of elementwise products
     */
    float (*dot_productf)(const float* a, const float* b, int length);

}CELPMContext;

/**
 * Initialize CELPMContext.
 */
void ff_celp_math_init(CELPMContext *c);
void ff_celp_math_init_mips(CELPMContext *c);

/**
 * fixed-point implementation of exp2(x) in [0; 1] domain.
 * @param power argument to exp2, 0 <= power <= 0x7fff
 *
 * @return value of (1<<20) * exp2(power / (1<<15))
 *         0x8000c <= result <= 0xfffea
 */
int ff_exp2(uint16_t power);

/**
 * Calculate log2(x).
 * @param value function argument, 0 < value <= 7fff ffff
 *
 * @return value of (1<<15) * log2(value)
 */
int ff_log2(uint32_t value);

/**
 * Shift value left or right depending on sign of offset parameter.
 * @param value value to shift
 * @param offset shift offset
 *
 * @return value << offset, if offset>=0; value >> -offset - otherwise
 */
static inline int bidir_sal(int value, int offset)
{
    if(offset < 0) return value >> -offset;
    else           return value <<  offset;
}

<<<<<<< HEAD
/**
 * returns the dot product of 2 int16_t vectors.
 * @param a input data array
 * @param b input data array
 * @param length number of elements
 *
 * @return dot product = sum of elementwise products
 */
int64_t ff_dot_product(const int16_t *a, const int16_t *b, int length);

/**
 * Return the dot product.
 * @param a input data array
 * @param b input data array
 * @param length number of elements
 *
 * @return dot product = sum of elementwise products
 */
float ff_dot_productf(const float* a, const float* b, int length);

=======
>>>>>>> 7627c35a
#endif /* AVCODEC_CELP_MATH_H */<|MERGE_RESOLUTION|>--- conflicted
+++ resolved
@@ -74,7 +74,6 @@
     else           return value <<  offset;
 }
 
-<<<<<<< HEAD
 /**
  * returns the dot product of 2 int16_t vectors.
  * @param a input data array
@@ -95,6 +94,4 @@
  */
 float ff_dot_productf(const float* a, const float* b, int length);
 
-=======
->>>>>>> 7627c35a
 #endif /* AVCODEC_CELP_MATH_H */