include $(SUBDIR)../config.mak

NAME = avcodec
FFLIBS = avutil

HEADERS = avcodec.h                                                     \
          avfft.h                                                       \
          dxva2.h                                                       \
          old_codec_ids.h                                               \
          vaapi.h                                                       \
          vda.h                                                         \
          vdpau.h                                                       \
          version.h                                                     \
          xvmc.h                                                        \

OBJS = allcodecs.o                                                      \
       audioconvert.o                                                   \
       avpacket.o                                                       \
       avpicture.o                                                      \
       bitstream.o                                                      \
       bitstream_filter.o                                               \
       codec_desc.o                                                     \
       fmtconvert.o                                                     \
       imgconvert.o                                                     \
       mathtables.o                                                     \
       options.o                                                        \
       parser.o                                                         \
       raw.o                                                            \
       rawdec.o                                                         \
       resample.o                                                       \
       resample2.o                                                      \
       utils.o                                                          \

OBJS-$(HAVE_MSVCRT) += file_open.o

# parts needed for many different codecs
OBJS-$(CONFIG_AANDCTTABLES)            += aandcttab.o
OBJS-$(CONFIG_AC3DSP)                  += ac3dsp.o
OBJS-$(CONFIG_AUDIO_FRAME_QUEUE)       += audio_frame_queue.o
OBJS-$(CONFIG_CRYSTALHD)               += crystalhd.o
OBJS-$(CONFIG_DCT)                     += dct.o dct32_fixed.o dct32_float.o
OBJS-$(CONFIG_DXVA2)                   += dxva2.o
OBJS-$(CONFIG_DSPUTIL)                 += dsputil.o faanidct.o          \
                                          simple_idct.o jrevdct.o
OBJS-$(CONFIG_ENCODERS)                += faandct.o jfdctfst.o jfdctint.o
OBJS-$(CONFIG_ERROR_RESILIENCE)        += error_resilience.o
OBJS-$(CONFIG_EXIF)                    += exif.o tiff_common.o
FFT-OBJS-$(CONFIG_HARDCODED_TABLES)    += cos_tables.o cos_fixed_tables.o
OBJS-$(CONFIG_FFT)                     += avfft.o fft_fixed.o fft_float.o \
                                          fft_fixed_32.o fft_init_table.o \
                                          $(FFT-OBJS-yes)
OBJS-$(CONFIG_GOLOMB)                  += golomb.o
OBJS-$(CONFIG_H264CHROMA)              += h264chroma.o
OBJS-$(CONFIG_H264DSP)                 += h264dsp.o h264idct.o
OBJS-$(CONFIG_H264PRED)                += h264pred.o
OBJS-$(CONFIG_H264QPEL)                += h264qpel.o
OBJS-$(CONFIG_HPELDSP)                 += hpeldsp.o
OBJS-$(CONFIG_HUFFMAN)                 += huffman.o
OBJS-$(CONFIG_LIBXVID)                 += libxvid_rc.o
OBJS-$(CONFIG_LPC)                     += lpc.o
OBJS-$(CONFIG_LSP)                     += lsp.o
OBJS-$(CONFIG_MDCT)                    += mdct_fixed.o mdct_float.o mdct_fixed_32.o
OBJS-$(CONFIG_MPEGAUDIO)               += mpegaudio.o mpegaudiodata.o   \
                                          mpegaudiodecheader.o
OBJS-$(CONFIG_MPEGAUDIODSP)            += mpegaudiodsp.o                \
                                          mpegaudiodsp_data.o           \
                                          mpegaudiodsp_fixed.o          \
                                          mpegaudiodsp_float.o
OBJS-$(CONFIG_MPEGVIDEO)               += mpegvideo.o mpegvideo_motion.o
OBJS-$(CONFIG_MPEGVIDEOENC)            += mpegvideo_enc.o mpeg12data.o  \
                                          motion_est.o ratecontrol.o
OBJS-$(CONFIG_RANGECODER)              += rangecoder.o
RDFT-OBJS-$(CONFIG_HARDCODED_TABLES)   += sin_tables.o
OBJS-$(CONFIG_RDFT)                    += rdft.o $(RDFT-OBJS-yes)
OBJS-$(CONFIG_SHARED)                  += log2_tab.o
OBJS-$(CONFIG_SINEWIN)                 += sinewin.o
OBJS-$(CONFIG_VAAPI)                   += vaapi.o
OBJS-$(CONFIG_VDPAU)                   += vdpau.o
OBJS-$(CONFIG_VIDEODSP)                += videodsp.o
OBJS-$(CONFIG_VP3DSP)                  += vp3dsp.o

# decoders/encoders
OBJS-$(CONFIG_ZERO12V_DECODER)         += 012v.o
OBJS-$(CONFIG_A64MULTI_ENCODER)        += a64multienc.o elbg.o
OBJS-$(CONFIG_A64MULTI5_ENCODER)       += a64multienc.o elbg.o
OBJS-$(CONFIG_AAC_DECODER)             += aacdec.o aactab.o aacsbr.o aacps.o \
                                          aacadtsdec.o mpeg4audio.o kbdwin.o \
                                          sbrdsp.o aacpsdsp.o
OBJS-$(CONFIG_AAC_ENCODER)             += aacenc.o aaccoder.o    \
                                          aacpsy.o aactab.o      \
                                          psymodel.o iirfilter.o \
                                          mpeg4audio.o kbdwin.o
OBJS-$(CONFIG_AASC_DECODER)            += aasc.o msrledec.o
OBJS-$(CONFIG_AC3_DECODER)             += ac3dec.o ac3dec_data.o ac3.o kbdwin.o
OBJS-$(CONFIG_AC3_ENCODER)             += ac3enc_float.o ac3enc.o ac3tab.o \
                                          ac3.o kbdwin.o
OBJS-$(CONFIG_AC3_FIXED_ENCODER)       += ac3enc_fixed.o ac3enc.o ac3tab.o ac3.o
OBJS-$(CONFIG_AIC_DECODER)             += aic.o
OBJS-$(CONFIG_ALAC_DECODER)            += alac.o alac_data.o
OBJS-$(CONFIG_ALAC_ENCODER)            += alacenc.o alac_data.o
OBJS-$(CONFIG_ALS_DECODER)             += alsdec.o bgmc.o mpeg4audio.o
OBJS-$(CONFIG_AMRNB_DECODER)           += amrnbdec.o celp_filters.o   \
                                          celp_math.o acelp_filters.o \
                                          acelp_vectors.o             \
                                          acelp_pitch_delay.o
OBJS-$(CONFIG_AMRWB_DECODER)           += amrwbdec.o celp_filters.o   \
                                          celp_math.o acelp_filters.o \
                                          acelp_vectors.o             \
                                          acelp_pitch_delay.o
OBJS-$(CONFIG_AMV_DECODER)             += sp5xdec.o mjpegdec.o mjpeg.o
OBJS-$(CONFIG_AMV_ENCODER)             += mjpegenc.o mjpeg.o           \
                                          mpegvideo_enc.o motion_est.o \
                                          ratecontrol.o mpeg12data.o   \
                                          mpegvideo.o
OBJS-$(CONFIG_ANM_DECODER)             += anm.o
OBJS-$(CONFIG_ANSI_DECODER)            += ansi.o cga_data.o
OBJS-$(CONFIG_APE_DECODER)             += apedec.o
OBJS-$(CONFIG_SSA_DECODER)             += assdec.o ass.o ass_split.o
OBJS-$(CONFIG_SSA_ENCODER)             += assenc.o ass.o
OBJS-$(CONFIG_ASS_DECODER)             += assdec.o ass.o ass_split.o
OBJS-$(CONFIG_ASS_ENCODER)             += assenc.o ass.o
OBJS-$(CONFIG_ASV1_DECODER)            += asvdec.o asv.o mpeg12data.o
OBJS-$(CONFIG_ASV1_ENCODER)            += asvenc.o asv.o mpeg12data.o
OBJS-$(CONFIG_ASV2_DECODER)            += asvdec.o asv.o mpeg12data.o
OBJS-$(CONFIG_ASV2_ENCODER)            += asvenc.o asv.o mpeg12data.o
OBJS-$(CONFIG_ATRAC1_DECODER)          += atrac1.o atrac.o
OBJS-$(CONFIG_ATRAC3_DECODER)          += atrac3.o atrac.o
OBJS-$(CONFIG_AURA_DECODER)            += cyuv.o
OBJS-$(CONFIG_AURA2_DECODER)           += aura.o
OBJS-$(CONFIG_AVRN_DECODER)            += avrndec.o mjpegdec.o mjpeg.o
OBJS-$(CONFIG_AVRP_DECODER)            += r210dec.o
OBJS-$(CONFIG_AVRP_ENCODER)            += r210enc.o
OBJS-$(CONFIG_AVS_DECODER)             += avs.o
OBJS-$(CONFIG_AVUI_DECODER)            += avuidec.o
OBJS-$(CONFIG_AVUI_ENCODER)            += avuienc.o
OBJS-$(CONFIG_AYUV_DECODER)            += v408dec.o
OBJS-$(CONFIG_AYUV_ENCODER)            += v408enc.o
OBJS-$(CONFIG_BETHSOFTVID_DECODER)     += bethsoftvideo.o
OBJS-$(CONFIG_BFI_DECODER)             += bfi.o
OBJS-$(CONFIG_BINK_DECODER)            += bink.o binkdsp.o
OBJS-$(CONFIG_BINKAUDIO_DCT_DECODER)   += binkaudio.o wma.o wma_common.o
OBJS-$(CONFIG_BINKAUDIO_RDFT_DECODER)  += binkaudio.o wma.o wma_common.o
OBJS-$(CONFIG_BINTEXT_DECODER)         += bintext.o cga_data.o
OBJS-$(CONFIG_BMP_DECODER)             += bmp.o msrledec.o
OBJS-$(CONFIG_BMP_ENCODER)             += bmpenc.o
OBJS-$(CONFIG_BMV_VIDEO_DECODER)       += bmv.o
OBJS-$(CONFIG_BMV_AUDIO_DECODER)       += bmv.o
OBJS-$(CONFIG_BRENDER_PIX_DECODER)     += brender_pix.o
OBJS-$(CONFIG_C93_DECODER)             += c93.o
OBJS-$(CONFIG_CAVS_DECODER)            += cavs.o cavsdec.o cavsdsp.o \
                                          cavsdata.o mpeg12data.o
OBJS-$(CONFIG_CDGRAPHICS_DECODER)      += cdgraphics.o
OBJS-$(CONFIG_CDXL_DECODER)            += cdxl.o
OBJS-$(CONFIG_CINEPAK_DECODER)         += cinepak.o
OBJS-$(CONFIG_CLJR_DECODER)            += cljr.o
OBJS-$(CONFIG_CLJR_ENCODER)            += cljr.o
OBJS-$(CONFIG_CLLC_DECODER)            += cllc.o
OBJS-$(CONFIG_COOK_DECODER)            += cook.o
OBJS-$(CONFIG_COMFORTNOISE_DECODER)    += cngdec.o celp_filters.o
OBJS-$(CONFIG_COMFORTNOISE_ENCODER)    += cngenc.o
OBJS-$(CONFIG_CPIA_DECODER)            += cpia.o
OBJS-$(CONFIG_CSCD_DECODER)            += cscd.o
OBJS-$(CONFIG_CYUV_DECODER)            += cyuv.o
OBJS-$(CONFIG_DCA_DECODER)             += dcadec.o dca.o dcadsp.o      \
                                          synth_filter.o
OBJS-$(CONFIG_DCA_ENCODER)             += dcaenc.o dca.o
OBJS-$(CONFIG_DIRAC_DECODER)           += diracdec.o dirac.o diracdsp.o \
                                          dirac_arith.o mpeg12data.o dirac_dwt.o
OBJS-$(CONFIG_DFA_DECODER)             += dfa.o
OBJS-$(CONFIG_DNXHD_DECODER)           += dnxhddec.o dnxhddata.o
OBJS-$(CONFIG_DNXHD_ENCODER)           += dnxhdenc.o dnxhddata.o
OBJS-$(CONFIG_DPX_DECODER)             += dpx.o
OBJS-$(CONFIG_DPX_ENCODER)             += dpxenc.o
OBJS-$(CONFIG_DSICINAUDIO_DECODER)     += dsicinav.o
OBJS-$(CONFIG_DSICINVIDEO_DECODER)     += dsicinav.o
OBJS-$(CONFIG_DVBSUB_DECODER)          += dvbsubdec.o
OBJS-$(CONFIG_DVBSUB_ENCODER)          += dvbsub.o
OBJS-$(CONFIG_DVDSUB_DECODER)          += dvdsubdec.o
OBJS-$(CONFIG_DVDSUB_ENCODER)          += dvdsubenc.o
OBJS-$(CONFIG_DVVIDEO_DECODER)         += dvdec.o dv.o dvdata.o dv_profile.o
OBJS-$(CONFIG_DVVIDEO_ENCODER)         += dv.o dvdata.o dv_profile.o
OBJS-$(CONFIG_DXA_DECODER)             += dxa.o
OBJS-$(CONFIG_DXTORY_DECODER)          += dxtory.o
OBJS-$(CONFIG_EAC3_DECODER)            += eac3dec.o eac3_data.o
OBJS-$(CONFIG_EAC3_ENCODER)            += eac3enc.o eac3_data.o
OBJS-$(CONFIG_EACMV_DECODER)           += eacmv.o
OBJS-$(CONFIG_EAMAD_DECODER)           += eamad.o eaidct.o mpeg12.o \
                                          mpeg12data.o
OBJS-$(CONFIG_EATGQ_DECODER)           += eatgq.o eaidct.o
OBJS-$(CONFIG_EATGV_DECODER)           += eatgv.o
OBJS-$(CONFIG_EATQI_DECODER)           += eatqi.o eaidct.o mpeg12dec.o  \
                                          mpeg12.o mpeg12data.o
OBJS-$(CONFIG_EIGHTBPS_DECODER)        += 8bps.o
OBJS-$(CONFIG_EIGHTSVX_EXP_DECODER)    += 8svx.o
OBJS-$(CONFIG_EIGHTSVX_FIB_DECODER)    += 8svx.o
OBJS-$(CONFIG_ESCAPE124_DECODER)       += escape124.o
OBJS-$(CONFIG_ESCAPE130_DECODER)       += escape130.o
OBJS-$(CONFIG_EVRC_DECODER)            += evrcdec.o acelp_vectors.o lsp.o
OBJS-$(CONFIG_EXR_DECODER)             += exr.o
OBJS-$(CONFIG_FFV1_DECODER)            += ffv1dec.o ffv1.o
OBJS-$(CONFIG_FFV1_ENCODER)            += ffv1enc.o ffv1.o
OBJS-$(CONFIG_FFVHUFF_DECODER)         += huffyuv.o huffyuvdec.o
OBJS-$(CONFIG_FFVHUFF_ENCODER)         += huffyuv.o huffyuvenc.o
OBJS-$(CONFIG_FFWAVESYNTH_DECODER)     += ffwavesynth.o
OBJS-$(CONFIG_FLAC_DECODER)            += flacdec.o flacdata.o flac.o flacdsp.o
OBJS-$(CONFIG_FLAC_ENCODER)            += flacenc.o flacdata.o flac.o flacdsp.o vorbis_data.o
OBJS-$(CONFIG_FLASHSV_DECODER)         += flashsv.o
OBJS-$(CONFIG_FLASHSV_ENCODER)         += flashsvenc.o
OBJS-$(CONFIG_FLASHSV2_ENCODER)        += flashsv2enc.o
OBJS-$(CONFIG_FLASHSV2_DECODER)        += flashsv.o
OBJS-$(CONFIG_FLIC_DECODER)            += flicvideo.o
OBJS-$(CONFIG_FOURXM_DECODER)          += 4xm.o
OBJS-$(CONFIG_FRAPS_DECODER)           += fraps.o
OBJS-$(CONFIG_FRWU_DECODER)            += frwu.o
OBJS-$(CONFIG_G2M_DECODER)             += g2meet.o mjpeg.o
OBJS-$(CONFIG_G723_1_DECODER)          += g723_1.o acelp_vectors.o \
                                          celp_filters.o celp_math.o
OBJS-$(CONFIG_G723_1_ENCODER)          += g723_1.o acelp_vectors.o celp_math.o
OBJS-$(CONFIG_G729_DECODER)            += g729dec.o lsp.o celp_math.o acelp_filters.o acelp_pitch_delay.o acelp_vectors.o g729postfilter.o
OBJS-$(CONFIG_GIF_DECODER)             += gifdec.o lzw.o
OBJS-$(CONFIG_GIF_ENCODER)             += gif.o lzwenc.o
OBJS-$(CONFIG_GSM_DECODER)             += gsmdec.o gsmdec_data.o msgsmdec.o
OBJS-$(CONFIG_GSM_MS_DECODER)          += gsmdec.o gsmdec_data.o msgsmdec.o
OBJS-$(CONFIG_H261_DECODER)            += h261dec.o h261data.o h261.o
OBJS-$(CONFIG_H261_ENCODER)            += h261enc.o h261data.o h261.o
OBJS-$(CONFIG_H263_DECODER)            += h263dec.o h263.o ituh263dec.o        \
                                          mpeg4video.o mpeg4videodec.o flvdec.o\
                                          intelh263dec.o
OBJS-$(CONFIG_H263_ENCODER)            += mpeg4videoenc.o mpeg4video.o  \
                                          h263.o ituh263enc.o flvenc.o
OBJS-$(CONFIG_H264_DECODER)            += h264.o                               \
                                          h264_loopfilter.o h264_direct.o      \
                                          cabac.o h264_sei.o h264_ps.o         \
                                          h264_refs.o h264_cavlc.o h264_cabac.o
OBJS-$(CONFIG_H264_VDA_DECODER)        += vda_h264_dec.o
OBJS-$(CONFIG_HUFFYUV_DECODER)         += huffyuv.o huffyuvdec.o
OBJS-$(CONFIG_HUFFYUV_ENCODER)         += huffyuv.o huffyuvenc.o
OBJS-$(CONFIG_IAC_DECODER)             += imc.o
OBJS-$(CONFIG_IDCIN_DECODER)           += idcinvideo.o
OBJS-$(CONFIG_IDF_DECODER)             += bintext.o cga_data.o
OBJS-$(CONFIG_IFF_BYTERUN1_DECODER)    += iff.o
OBJS-$(CONFIG_IFF_ILBM_DECODER)        += iff.o
OBJS-$(CONFIG_IMC_DECODER)             += imc.o
OBJS-$(CONFIG_INDEO2_DECODER)          += indeo2.o
OBJS-$(CONFIG_INDEO3_DECODER)          += indeo3.o
OBJS-$(CONFIG_INDEO4_DECODER)          += indeo4.o ivi_common.o ivi_dsp.o
OBJS-$(CONFIG_INDEO5_DECODER)          += indeo5.o ivi_common.o ivi_dsp.o
OBJS-$(CONFIG_INTERPLAY_DPCM_DECODER)  += dpcm.o
OBJS-$(CONFIG_INTERPLAY_VIDEO_DECODER) += interplayvideo.o
OBJS-$(CONFIG_JACOSUB_DECODER)         += jacosubdec.o ass.o
OBJS-$(CONFIG_JPEG2000_ENCODER)        += j2kenc.o mqcenc.o mqc.o jpeg2000.o \
                                          jpeg2000dwt.o
OBJS-$(CONFIG_JPEG2000_DECODER)        += jpeg2000dec.o jpeg2000.o      \
                                          jpeg2000dwt.o mqcdec.o mqc.o
OBJS-$(CONFIG_JPEGLS_DECODER)          += jpeglsdec.o jpegls.o \
                                          mjpegdec.o mjpeg.o
OBJS-$(CONFIG_JPEGLS_ENCODER)          += jpeglsenc.o jpegls.o
OBJS-$(CONFIG_JV_DECODER)              += jvdec.o
OBJS-$(CONFIG_KGV1_DECODER)            += kgv1dec.o
OBJS-$(CONFIG_KMVC_DECODER)            += kmvc.o
OBJS-$(CONFIG_LAGARITH_DECODER)        += lagarith.o lagarithrac.o
OBJS-$(CONFIG_LJPEG_ENCODER)           += ljpegenc.o mjpegenc.o mjpeg.o
OBJS-$(CONFIG_LOCO_DECODER)            += loco.o
OBJS-$(CONFIG_MACE3_DECODER)           += mace.o
OBJS-$(CONFIG_MACE6_DECODER)           += mace.o
OBJS-$(CONFIG_MDEC_DECODER)            += mdec.o mpeg12.o mpeg12data.o
OBJS-$(CONFIG_METASOUND_DECODER)       += metasound.o metasound_data.o \
                                          twinvq.o
OBJS-$(CONFIG_MICRODVD_DECODER)        += microdvddec.o ass.o
OBJS-$(CONFIG_MIMIC_DECODER)           += mimic.o
OBJS-$(CONFIG_MJPEG_DECODER)           += mjpegdec.o mjpeg.o
OBJS-$(CONFIG_MJPEG_ENCODER)           += mjpegenc.o mjpeg.o
OBJS-$(CONFIG_MJPEGB_DECODER)          += mjpegbdec.o mjpegdec.o mjpeg.o
OBJS-$(CONFIG_MLP_DECODER)             += mlpdec.o mlpdsp.o
OBJS-$(CONFIG_MMVIDEO_DECODER)         += mmvideo.o
OBJS-$(CONFIG_MOTIONPIXELS_DECODER)    += motionpixels.o
OBJS-$(CONFIG_MOVTEXT_DECODER)         += movtextdec.o ass.o
OBJS-$(CONFIG_MOVTEXT_ENCODER)         += movtextenc.o ass_split.o
OBJS-$(CONFIG_MP1_DECODER)             += mpegaudiodec.o
OBJS-$(CONFIG_MP1FLOAT_DECODER)        += mpegaudiodec_float.o
OBJS-$(CONFIG_MP2_DECODER)             += mpegaudiodec.o
OBJS-$(CONFIG_MP2_ENCODER)             += mpegaudioenc.o mpegaudio.o \
                                          mpegaudiodata.o mpegaudiodsp_data.o
OBJS-$(CONFIG_MP2FLOAT_DECODER)        += mpegaudiodec_float.o
OBJS-$(CONFIG_MP3_DECODER)             += mpegaudiodec.o
OBJS-$(CONFIG_MP3ADU_DECODER)          += mpegaudiodec.o
OBJS-$(CONFIG_MP3ADUFLOAT_DECODER)     += mpegaudiodec_float.o
OBJS-$(CONFIG_MP3FLOAT_DECODER)        += mpegaudiodec_float.o
OBJS-$(CONFIG_MP3ON4_DECODER)          += mpegaudiodec.o mpeg4audio.o
OBJS-$(CONFIG_MP3ON4FLOAT_DECODER)     += mpegaudiodec_float.o mpeg4audio.o
OBJS-$(CONFIG_MPC7_DECODER)            += mpc7.o mpc.o
OBJS-$(CONFIG_MPC8_DECODER)            += mpc8.o mpc.o
OBJS-$(CONFIG_MPEGVIDEO_DECODER)       += mpeg12.o mpeg12data.o \
                                          mpegvideo.o error_resilience.o
OBJS-$(CONFIG_MPEG_XVMC_DECODER)       += mpegvideo_xvmc.o
OBJS-$(CONFIG_MPEG1VIDEO_DECODER)      += mpeg12dec.o mpeg12.o mpeg12data.o
OBJS-$(CONFIG_MPEG1VIDEO_ENCODER)      += mpeg12enc.o mpeg12.o
OBJS-$(CONFIG_MPEG2VIDEO_DECODER)      += mpeg12dec.o mpeg12.o mpeg12data.o
OBJS-$(CONFIG_MPEG2VIDEO_ENCODER)      += mpeg12enc.o mpeg12.o          \
                                          timecode.o
OBJS-$(CONFIG_MPL2_DECODER)            += mpl2dec.o ass.o
OBJS-$(CONFIG_MSMPEG4V1_DECODER)       += msmpeg4dec.o msmpeg4.o msmpeg4data.o
OBJS-$(CONFIG_MSMPEG4V2_DECODER)       += msmpeg4dec.o msmpeg4.o msmpeg4data.o \
                                          h263dec.o h263.o ituh263dec.o \
                                          mpeg4videodec.o
OBJS-$(CONFIG_MSMPEG4V2_ENCODER)       += msmpeg4.o msmpeg4enc.o msmpeg4data.o \
                                          h263.o
OBJS-$(CONFIG_MSMPEG4V3_DECODER)       += msmpeg4dec.o msmpeg4.o msmpeg4data.o \
                                          h263dec.o h263.o ituh263dec.o \
                                          mpeg4videodec.o
OBJS-$(CONFIG_MSMPEG4V3_ENCODER)       += msmpeg4.o msmpeg4enc.o msmpeg4data.o \
                                          h263.o
OBJS-$(CONFIG_MSRLE_DECODER)           += msrle.o msrledec.o
OBJS-$(CONFIG_MSA1_DECODER)            += mss3.o mss34dsp.o
OBJS-$(CONFIG_MSS1_DECODER)            += mss1.o mss12.o
OBJS-$(CONFIG_MSS2_DECODER)            += mss2.o mss12.o mss2dsp.o
OBJS-$(CONFIG_MSVIDEO1_DECODER)        += msvideo1.o
OBJS-$(CONFIG_MSVIDEO1_ENCODER)        += msvideo1enc.o elbg.o
OBJS-$(CONFIG_MSZH_DECODER)            += lcldec.o
OBJS-$(CONFIG_MTS2_DECODER)            += mss4.o mss34dsp.o
OBJS-$(CONFIG_MVC1_DECODER)            += mvcdec.o
OBJS-$(CONFIG_MVC2_DECODER)            += mvcdec.o
OBJS-$(CONFIG_MXPEG_DECODER)           += mxpegdec.o mjpegdec.o mjpeg.o
OBJS-$(CONFIG_NELLYMOSER_DECODER)      += nellymoserdec.o nellymoser.o
OBJS-$(CONFIG_NELLYMOSER_ENCODER)      += nellymoserenc.o nellymoser.o
OBJS-$(CONFIG_NUV_DECODER)             += nuv.o rtjpeg.o
OBJS-$(CONFIG_PAF_VIDEO_DECODER)       += paf.o
OBJS-$(CONFIG_PAF_AUDIO_DECODER)       += paf.o
OBJS-$(CONFIG_PAM_DECODER)             += pnmdec.o pnm.o
OBJS-$(CONFIG_PAM_ENCODER)             += pamenc.o pnm.o
OBJS-$(CONFIG_PBM_DECODER)             += pnmdec.o pnm.o
OBJS-$(CONFIG_PBM_ENCODER)             += pnmenc.o pnm.o
OBJS-$(CONFIG_PCX_DECODER)             += pcx.o
OBJS-$(CONFIG_PCX_ENCODER)             += pcxenc.o
OBJS-$(CONFIG_PGM_DECODER)             += pnmdec.o pnm.o
OBJS-$(CONFIG_PGM_ENCODER)             += pnmenc.o pnm.o
OBJS-$(CONFIG_PGMYUV_DECODER)          += pnmdec.o pnm.o
OBJS-$(CONFIG_PGMYUV_ENCODER)          += pnmenc.o pnm.o
OBJS-$(CONFIG_PGSSUB_DECODER)          += pgssubdec.o
OBJS-$(CONFIG_PICTOR_DECODER)          += pictordec.o cga_data.o
OBJS-$(CONFIG_PJS_DECODER)             += textdec.o ass.o
OBJS-$(CONFIG_PNG_DECODER)             += png.o pngdec.o pngdsp.o
OBJS-$(CONFIG_PNG_ENCODER)             += png.o pngenc.o
OBJS-$(CONFIG_PPM_DECODER)             += pnmdec.o pnm.o
OBJS-$(CONFIG_PPM_ENCODER)             += pnmenc.o pnm.o
OBJS-$(CONFIG_PRORES_DECODER)          += proresdec2.o proresdsp.o proresdata.o
OBJS-$(CONFIG_PRORES_LGPL_DECODER)     += proresdec_lgpl.o proresdsp.o proresdata.o
OBJS-$(CONFIG_PRORES_ENCODER)          += proresenc_anatoliy.o
OBJS-$(CONFIG_PRORES_AW_ENCODER)       += proresenc_anatoliy.o
OBJS-$(CONFIG_PRORES_KS_ENCODER)       += proresenc_kostya.o proresdata.o proresdsp.o
OBJS-$(CONFIG_PTX_DECODER)             += ptx.o
OBJS-$(CONFIG_QCELP_DECODER)           += qcelpdec.o                     \
                                          celp_filters.o acelp_vectors.o \
                                          acelp_filters.o
OBJS-$(CONFIG_QDM2_DECODER)            += qdm2.o
OBJS-$(CONFIG_QDRAW_DECODER)           += qdrw.o
OBJS-$(CONFIG_QPEG_DECODER)            += qpeg.o
OBJS-$(CONFIG_QTRLE_DECODER)           += qtrle.o
OBJS-$(CONFIG_QTRLE_ENCODER)           += qtrleenc.o
OBJS-$(CONFIG_R10K_DECODER)            += r210dec.o
OBJS-$(CONFIG_R10K_ENCODER)            += r210enc.o
OBJS-$(CONFIG_R210_DECODER)            += r210dec.o
OBJS-$(CONFIG_R210_ENCODER)            += r210enc.o
OBJS-$(CONFIG_RA_144_DECODER)          += ra144dec.o ra144.o celp_filters.o
OBJS-$(CONFIG_RA_144_ENCODER)          += ra144enc.o ra144.o celp_filters.o
OBJS-$(CONFIG_RA_288_DECODER)          += ra288.o celp_filters.o
OBJS-$(CONFIG_RALF_DECODER)            += ralf.o
OBJS-$(CONFIG_RAWVIDEO_DECODER)        += rawdec.o
OBJS-$(CONFIG_RAWVIDEO_ENCODER)        += rawenc.o
OBJS-$(CONFIG_REALTEXT_DECODER)        += realtextdec.o ass.o
OBJS-$(CONFIG_RL2_DECODER)             += rl2.o
OBJS-$(CONFIG_ROQ_DECODER)             += roqvideodec.o roqvideo.o
OBJS-$(CONFIG_ROQ_ENCODER)             += roqvideoenc.o roqvideo.o elbg.o
OBJS-$(CONFIG_ROQ_DPCM_DECODER)        += dpcm.o
OBJS-$(CONFIG_ROQ_DPCM_ENCODER)        += roqaudioenc.o
OBJS-$(CONFIG_RPZA_DECODER)            += rpza.o
OBJS-$(CONFIG_RV10_DECODER)            += rv10.o
OBJS-$(CONFIG_RV10_ENCODER)            += rv10enc.o
OBJS-$(CONFIG_RV20_DECODER)            += rv10.o
OBJS-$(CONFIG_RV20_ENCODER)            += rv20enc.o
OBJS-$(CONFIG_RV30_DECODER)            += rv30.o rv34.o rv30dsp.o rv34dsp.o
OBJS-$(CONFIG_RV40_DECODER)            += rv40.o rv34.o rv34dsp.o rv40dsp.o
OBJS-$(CONFIG_SAMI_DECODER)            += samidec.o ass.o
OBJS-$(CONFIG_S302M_DECODER)           += s302m.o
OBJS-$(CONFIG_S302M_ENCODER)           += s302menc.o
OBJS-$(CONFIG_SANM_DECODER)            += sanm.o
OBJS-$(CONFIG_SGI_DECODER)             += sgidec.o
OBJS-$(CONFIG_SGI_ENCODER)             += sgienc.o rle.o
OBJS-$(CONFIG_SGIRLE_DECODER)          += sgirledec.o
OBJS-$(CONFIG_SHORTEN_DECODER)         += shorten.o
OBJS-$(CONFIG_SIPR_DECODER)            += sipr.o acelp_pitch_delay.o \
                                          celp_math.o acelp_vectors.o \
                                          acelp_filters.o celp_filters.o \
                                          sipr16k.o
OBJS-$(CONFIG_SMACKAUD_DECODER)        += smacker.o
OBJS-$(CONFIG_SMACKER_DECODER)         += smacker.o
OBJS-$(CONFIG_SMC_DECODER)             += smc.o
OBJS-$(CONFIG_SMVJPEG_DECODER)         += smvjpegdec.o
OBJS-$(CONFIG_SNOW_DECODER)            += snowdec.o snow.o snow_dwt.o
OBJS-$(CONFIG_SNOW_ENCODER)            += snowenc.o snow.o snow_dwt.o             \
                                          h263.o ituh263enc.o
OBJS-$(CONFIG_SOL_DPCM_DECODER)        += dpcm.o
OBJS-$(CONFIG_SONIC_DECODER)           += sonic.o
OBJS-$(CONFIG_SONIC_ENCODER)           += sonic.o
OBJS-$(CONFIG_SONIC_LS_ENCODER)        += sonic.o
OBJS-$(CONFIG_SP5X_DECODER)            += sp5xdec.o mjpegdec.o mjpeg.o
OBJS-$(CONFIG_SRT_DECODER)             += srtdec.o ass.o
OBJS-$(CONFIG_SRT_ENCODER)             += srtenc.o ass_split.o
OBJS-$(CONFIG_SUBRIP_DECODER)          += srtdec.o ass.o
OBJS-$(CONFIG_SUBRIP_ENCODER)          += srtenc.o ass_split.o
OBJS-$(CONFIG_SUBVIEWER1_DECODER)      += textdec.o ass.o
OBJS-$(CONFIG_SUBVIEWER_DECODER)       += subviewerdec.o ass.o
OBJS-$(CONFIG_SUNRAST_DECODER)         += sunrast.o
OBJS-$(CONFIG_SUNRAST_ENCODER)         += sunrastenc.o
OBJS-$(CONFIG_SVQ1_DECODER)            += svq1dec.o svq1.o svq13.o h263.o
OBJS-$(CONFIG_SVQ1_ENCODER)            += svq1enc.o svq1.o    \
                                          h263.o ituh263enc.o
OBJS-$(CONFIG_SVQ3_DECODER)            += svq3.o svq13.o h263.o h264.o        \
                                          h264_loopfilter.o h264_direct.o     \
                                          h264_sei.o h264_ps.o h264_refs.o    \
                                          h264_cavlc.o h264_cabac.o cabac.o
OBJS-$(CONFIG_TEXT_DECODER)            += textdec.o ass.o
OBJS-$(CONFIG_TAK_DECODER)             += takdec.o tak.o
OBJS-$(CONFIG_TARGA_DECODER)           += targa.o
OBJS-$(CONFIG_TARGA_ENCODER)           += targaenc.o rle.o
OBJS-$(CONFIG_TARGA_Y216_DECODER)      += targa_y216dec.o
OBJS-$(CONFIG_THEORA_DECODER)          += xiph.o
OBJS-$(CONFIG_THP_DECODER)             += mjpegdec.o mjpeg.o
OBJS-$(CONFIG_TIERTEXSEQVIDEO_DECODER) += tiertexseqv.o
OBJS-$(CONFIG_TIFF_DECODER)            += tiff.o lzw.o faxcompr.o tiff_data.o tiff_common.o
OBJS-$(CONFIG_TIFF_ENCODER)            += tiffenc.o rle.o lzwenc.o tiff_data.o
OBJS-$(CONFIG_TMV_DECODER)             += tmv.o cga_data.o
OBJS-$(CONFIG_TRUEHD_DECODER)          += mlpdec.o mlpdsp.o
OBJS-$(CONFIG_TRUEMOTION1_DECODER)     += truemotion1.o
OBJS-$(CONFIG_TRUEMOTION2_DECODER)     += truemotion2.o
OBJS-$(CONFIG_TRUESPEECH_DECODER)      += truespeech.o
OBJS-$(CONFIG_TSCC_DECODER)            += tscc.o msrledec.o
OBJS-$(CONFIG_TSCC2_DECODER)           += tscc2.o
OBJS-$(CONFIG_TTA_DECODER)             += tta.o ttadata.o
OBJS-$(CONFIG_TTA_ENCODER)             += ttaenc.o ttadata.o
OBJS-$(CONFIG_TWINVQ_DECODER)          += twinvqdec.o twinvq.o
OBJS-$(CONFIG_TXD_DECODER)             += txd.o s3tc.o
OBJS-$(CONFIG_ULTI_DECODER)            += ulti.o
OBJS-$(CONFIG_UTVIDEO_DECODER)         += utvideodec.o utvideo.o
OBJS-$(CONFIG_UTVIDEO_ENCODER)         += utvideoenc.o utvideo.o
OBJS-$(CONFIG_V210_DECODER)            += v210dec.o
OBJS-$(CONFIG_V210_ENCODER)            += v210enc.o
OBJS-$(CONFIG_V308_DECODER)            += v308dec.o
OBJS-$(CONFIG_V308_ENCODER)            += v308enc.o
OBJS-$(CONFIG_V408_DECODER)            += v408dec.o
OBJS-$(CONFIG_V408_ENCODER)            += v408enc.o
OBJS-$(CONFIG_V410_DECODER)            += v410dec.o
OBJS-$(CONFIG_V410_ENCODER)            += v410enc.o
OBJS-$(CONFIG_V210X_DECODER)           += v210x.o
OBJS-$(CONFIG_VB_DECODER)              += vb.o
OBJS-$(CONFIG_VBLE_DECODER)            += vble.o
OBJS-$(CONFIG_VC1_DECODER)             += vc1dec.o vc1.o vc1data.o vc1dsp.o \
                                          msmpeg4dec.o msmpeg4.o msmpeg4data.o \
                                          intrax8.o intrax8dsp.o wmv2dsp.o
OBJS-$(CONFIG_VCR1_DECODER)            += vcr1.o
OBJS-$(CONFIG_VMDAUDIO_DECODER)        += vmdav.o
OBJS-$(CONFIG_VMDVIDEO_DECODER)        += vmdav.o
OBJS-$(CONFIG_VMNC_DECODER)            += vmnc.o
OBJS-$(CONFIG_VORBIS_DECODER)          += vorbisdec.o vorbisdsp.o vorbis.o \
                                          vorbis_data.o xiph.o
OBJS-$(CONFIG_VORBIS_ENCODER)          += vorbisenc.o vorbis.o \
                                          vorbis_data.o
OBJS-$(CONFIG_VP3_DECODER)             += vp3.o
OBJS-$(CONFIG_VP5_DECODER)             += vp5.o vp56.o vp56data.o vp56dsp.o \
                                          vp56rac.o
OBJS-$(CONFIG_VP6_DECODER)             += vp6.o vp56.o vp56data.o vp56dsp.o \
                                          vp6dsp.o vp56rac.o
OBJS-$(CONFIG_VP8_DECODER)             += vp8.o vp8dsp.o vp56rac.o
OBJS-$(CONFIG_VPLAYER_DECODER)         += textdec.o ass.o
OBJS-$(CONFIG_VQA_DECODER)             += vqavideo.o
OBJS-$(CONFIG_WAVPACK_DECODER)         += wavpack.o
<<<<<<< HEAD
OBJS-$(CONFIG_WAVPACK_ENCODER)         += wavpackenc.o
OBJS-$(CONFIG_WEBP_DECODER)            += vp8.o vp8dsp.o vp56rac.o
OBJS-$(CONFIG_WEBVTT_DECODER)          += webvttdec.o
=======
OBJS-$(CONFIG_WEBP_DECODER)            += webp.o
>>>>>>> c4bfa098
OBJS-$(CONFIG_WMALOSSLESS_DECODER)     += wmalosslessdec.o wma_common.o
OBJS-$(CONFIG_WMAPRO_DECODER)          += wmaprodec.o wma.o wma_common.o
OBJS-$(CONFIG_WMAV1_DECODER)           += wmadec.o wma.o wma_common.o aactab.o
OBJS-$(CONFIG_WMAV1_ENCODER)           += wmaenc.o wma.o wma_common.o aactab.o
OBJS-$(CONFIG_WMAV2_DECODER)           += wmadec.o wma.o wma_common.o aactab.o
OBJS-$(CONFIG_WMAV2_ENCODER)           += wmaenc.o wma.o wma_common.o aactab.o
OBJS-$(CONFIG_WMAVOICE_DECODER)        += wmavoice.o \
                                          celp_filters.o \
                                          acelp_vectors.o acelp_filters.o
OBJS-$(CONFIG_WMV1_DECODER)            += msmpeg4dec.o msmpeg4.o msmpeg4data.o
OBJS-$(CONFIG_WMV2_DECODER)            += wmv2dec.o wmv2.o wmv2dsp.o \
                                          msmpeg4dec.o msmpeg4.o msmpeg4data.o \
                                          intrax8.o intrax8dsp.o
OBJS-$(CONFIG_WMV2_ENCODER)            += wmv2enc.o wmv2.o wmv2dsp.o \
                                          msmpeg4.o msmpeg4enc.o msmpeg4data.o
OBJS-$(CONFIG_WNV1_DECODER)            += wnv1.o
OBJS-$(CONFIG_WS_SND1_DECODER)         += ws-snd1.o
OBJS-$(CONFIG_XAN_DPCM_DECODER)        += dpcm.o
OBJS-$(CONFIG_XAN_WC3_DECODER)         += xan.o
OBJS-$(CONFIG_XAN_WC4_DECODER)         += xxan.o
OBJS-$(CONFIG_XBIN_DECODER)            += bintext.o cga_data.o
OBJS-$(CONFIG_XBM_DECODER)             += xbmdec.o
OBJS-$(CONFIG_XBM_ENCODER)             += xbmenc.o
OBJS-$(CONFIG_XFACE_DECODER)           += xfacedec.o xface.o
OBJS-$(CONFIG_XFACE_ENCODER)           += xfaceenc.o xface.o
OBJS-$(CONFIG_XL_DECODER)              += xl.o
OBJS-$(CONFIG_XSUB_DECODER)            += xsubdec.o
OBJS-$(CONFIG_XSUB_ENCODER)            += xsubenc.o
OBJS-$(CONFIG_XWD_DECODER)             += xwddec.o
OBJS-$(CONFIG_XWD_ENCODER)             += xwdenc.o
OBJS-$(CONFIG_Y41P_DECODER)            += y41pdec.o
OBJS-$(CONFIG_Y41P_ENCODER)            += y41penc.o
OBJS-$(CONFIG_YOP_DECODER)             += yop.o
OBJS-$(CONFIG_YUV4_DECODER)            += yuv4dec.o
OBJS-$(CONFIG_YUV4_ENCODER)            += yuv4enc.o
OBJS-$(CONFIG_ZEROCODEC_DECODER)       += zerocodec.o
OBJS-$(CONFIG_ZLIB_DECODER)            += lcldec.o
OBJS-$(CONFIG_ZLIB_ENCODER)            += lclenc.o
OBJS-$(CONFIG_ZMBV_DECODER)            += zmbv.o
OBJS-$(CONFIG_ZMBV_ENCODER)            += zmbvenc.o

# (AD)PCM decoders/encoders
OBJS-$(CONFIG_PCM_ALAW_DECODER)           += pcm.o
OBJS-$(CONFIG_PCM_ALAW_ENCODER)           += pcm.o
OBJS-$(CONFIG_PCM_BLURAY_DECODER)         += pcm-bluray.o
OBJS-$(CONFIG_PCM_DVD_DECODER)            += pcm-dvd.o
OBJS-$(CONFIG_PCM_F32BE_DECODER)          += pcm.o
OBJS-$(CONFIG_PCM_F32BE_ENCODER)          += pcm.o
OBJS-$(CONFIG_PCM_F32LE_DECODER)          += pcm.o
OBJS-$(CONFIG_PCM_F32LE_ENCODER)          += pcm.o
OBJS-$(CONFIG_PCM_F64BE_DECODER)          += pcm.o
OBJS-$(CONFIG_PCM_F64BE_ENCODER)          += pcm.o
OBJS-$(CONFIG_PCM_F64LE_DECODER)          += pcm.o
OBJS-$(CONFIG_PCM_F64LE_ENCODER)          += pcm.o
OBJS-$(CONFIG_PCM_LXF_DECODER)            += pcm.o
OBJS-$(CONFIG_PCM_MULAW_DECODER)          += pcm.o
OBJS-$(CONFIG_PCM_MULAW_ENCODER)          += pcm.o
OBJS-$(CONFIG_PCM_S8_DECODER)             += pcm.o
OBJS-$(CONFIG_PCM_S8_ENCODER)             += pcm.o
OBJS-$(CONFIG_PCM_S8_PLANAR_DECODER)      += pcm.o
OBJS-$(CONFIG_PCM_S8_PLANAR_ENCODER)      += pcm.o
OBJS-$(CONFIG_PCM_S16BE_DECODER)          += pcm.o
OBJS-$(CONFIG_PCM_S16BE_ENCODER)          += pcm.o
OBJS-$(CONFIG_PCM_S16BE_PLANAR_DECODER)   += pcm.o
OBJS-$(CONFIG_PCM_S16BE_PLANAR_ENCODER)   += pcm.o
OBJS-$(CONFIG_PCM_S16LE_DECODER)          += pcm.o
OBJS-$(CONFIG_PCM_S16LE_ENCODER)          += pcm.o
OBJS-$(CONFIG_PCM_S16LE_PLANAR_DECODER)   += pcm.o
OBJS-$(CONFIG_PCM_S16LE_PLANAR_ENCODER)   += pcm.o
OBJS-$(CONFIG_PCM_S24BE_DECODER)          += pcm.o
OBJS-$(CONFIG_PCM_S24BE_ENCODER)          += pcm.o
OBJS-$(CONFIG_PCM_S24DAUD_DECODER)        += pcm.o
OBJS-$(CONFIG_PCM_S24DAUD_ENCODER)        += pcm.o
OBJS-$(CONFIG_PCM_S24LE_DECODER)          += pcm.o
OBJS-$(CONFIG_PCM_S24LE_ENCODER)          += pcm.o
OBJS-$(CONFIG_PCM_S24LE_PLANAR_DECODER)   += pcm.o
OBJS-$(CONFIG_PCM_S24LE_PLANAR_ENCODER)   += pcm.o
OBJS-$(CONFIG_PCM_S32BE_DECODER)          += pcm.o
OBJS-$(CONFIG_PCM_S32BE_ENCODER)          += pcm.o
OBJS-$(CONFIG_PCM_S32LE_DECODER)          += pcm.o
OBJS-$(CONFIG_PCM_S32LE_ENCODER)          += pcm.o
OBJS-$(CONFIG_PCM_S32LE_PLANAR_DECODER)   += pcm.o
OBJS-$(CONFIG_PCM_S32LE_PLANAR_ENCODER)   += pcm.o
OBJS-$(CONFIG_PCM_U8_DECODER)             += pcm.o
OBJS-$(CONFIG_PCM_U8_ENCODER)             += pcm.o
OBJS-$(CONFIG_PCM_U16BE_DECODER)          += pcm.o
OBJS-$(CONFIG_PCM_U16BE_ENCODER)          += pcm.o
OBJS-$(CONFIG_PCM_U16LE_DECODER)          += pcm.o
OBJS-$(CONFIG_PCM_U16LE_ENCODER)          += pcm.o
OBJS-$(CONFIG_PCM_U24BE_DECODER)          += pcm.o
OBJS-$(CONFIG_PCM_U24BE_ENCODER)          += pcm.o
OBJS-$(CONFIG_PCM_U24LE_DECODER)          += pcm.o
OBJS-$(CONFIG_PCM_U24LE_ENCODER)          += pcm.o
OBJS-$(CONFIG_PCM_U32BE_DECODER)          += pcm.o
OBJS-$(CONFIG_PCM_U32BE_ENCODER)          += pcm.o
OBJS-$(CONFIG_PCM_U32LE_DECODER)          += pcm.o
OBJS-$(CONFIG_PCM_U32LE_ENCODER)          += pcm.o
OBJS-$(CONFIG_PCM_ZORK_DECODER)           += pcm.o

OBJS-$(CONFIG_ADPCM_4XM_DECODER)          += adpcm.o adpcm_data.o
OBJS-$(CONFIG_ADPCM_ADX_DECODER)          += adxdec.o adx.o
OBJS-$(CONFIG_ADPCM_ADX_ENCODER)          += adxenc.o adx.o
OBJS-$(CONFIG_ADPCM_AFC_DECODER)          += adpcm.o adpcm_data.o
OBJS-$(CONFIG_ADPCM_CT_DECODER)           += adpcm.o adpcm_data.o
OBJS-$(CONFIG_ADPCM_DTK_DECODER)          += adpcm.o adpcm_data.o
OBJS-$(CONFIG_ADPCM_EA_DECODER)           += adpcm.o adpcm_data.o
OBJS-$(CONFIG_ADPCM_EA_MAXIS_XA_DECODER)  += adpcm.o adpcm_data.o
OBJS-$(CONFIG_ADPCM_EA_R1_DECODER)        += adpcm.o adpcm_data.o
OBJS-$(CONFIG_ADPCM_EA_R2_DECODER)        += adpcm.o adpcm_data.o
OBJS-$(CONFIG_ADPCM_EA_R3_DECODER)        += adpcm.o adpcm_data.o
OBJS-$(CONFIG_ADPCM_EA_XAS_DECODER)       += adpcm.o adpcm_data.o
OBJS-$(CONFIG_ADPCM_G722_DECODER)         += g722.o g722dec.o
OBJS-$(CONFIG_ADPCM_G722_ENCODER)         += g722.o g722enc.o
OBJS-$(CONFIG_ADPCM_G726_DECODER)         += g726.o
OBJS-$(CONFIG_ADPCM_G726_ENCODER)         += g726.o
OBJS-$(CONFIG_ADPCM_IMA_AMV_DECODER)      += adpcm.o adpcm_data.o
OBJS-$(CONFIG_ADPCM_IMA_APC_DECODER)      += adpcm.o adpcm_data.o
OBJS-$(CONFIG_ADPCM_IMA_DK3_DECODER)      += adpcm.o adpcm_data.o
OBJS-$(CONFIG_ADPCM_IMA_DK4_DECODER)      += adpcm.o adpcm_data.o
OBJS-$(CONFIG_ADPCM_IMA_EA_EACS_DECODER)  += adpcm.o adpcm_data.o
OBJS-$(CONFIG_ADPCM_IMA_EA_SEAD_DECODER)  += adpcm.o adpcm_data.o
OBJS-$(CONFIG_ADPCM_IMA_ISS_DECODER)      += adpcm.o adpcm_data.o
OBJS-$(CONFIG_ADPCM_IMA_OKI_DECODER)      += adpcm.o adpcm_data.o
OBJS-$(CONFIG_ADPCM_IMA_QT_DECODER)       += adpcm.o adpcm_data.o
OBJS-$(CONFIG_ADPCM_IMA_QT_ENCODER)       += adpcmenc.o adpcm_data.o
OBJS-$(CONFIG_ADPCM_IMA_RAD_DECODER)      += adpcm.o adpcm_data.o
OBJS-$(CONFIG_ADPCM_IMA_SMJPEG_DECODER)   += adpcm.o adpcm_data.o
OBJS-$(CONFIG_ADPCM_IMA_WAV_DECODER)      += adpcm.o adpcm_data.o
OBJS-$(CONFIG_ADPCM_IMA_WAV_ENCODER)      += adpcmenc.o adpcm_data.o
OBJS-$(CONFIG_ADPCM_IMA_WS_DECODER)       += adpcm.o adpcm_data.o
OBJS-$(CONFIG_ADPCM_MS_DECODER)           += adpcm.o adpcm_data.o
OBJS-$(CONFIG_ADPCM_MS_ENCODER)           += adpcmenc.o adpcm_data.o
OBJS-$(CONFIG_ADPCM_SBPRO_2_DECODER)      += adpcm.o adpcm_data.o
OBJS-$(CONFIG_ADPCM_SBPRO_3_DECODER)      += adpcm.o adpcm_data.o
OBJS-$(CONFIG_ADPCM_SBPRO_4_DECODER)      += adpcm.o adpcm_data.o
OBJS-$(CONFIG_ADPCM_SWF_DECODER)          += adpcm.o adpcm_data.o
OBJS-$(CONFIG_ADPCM_SWF_ENCODER)          += adpcmenc.o adpcm_data.o
OBJS-$(CONFIG_ADPCM_THP_DECODER)          += adpcm.o adpcm_data.o
OBJS-$(CONFIG_ADPCM_XA_DECODER)           += adpcm.o adpcm_data.o
OBJS-$(CONFIG_ADPCM_YAMAHA_DECODER)       += adpcm.o adpcm_data.o
OBJS-$(CONFIG_ADPCM_YAMAHA_ENCODER)       += adpcmenc.o adpcm_data.o
OBJS-$(CONFIG_VIMA_DECODER)               += vima.o adpcm_data.o

# hardware accelerators
OBJS-$(CONFIG_H263_VAAPI_HWACCEL)         += vaapi_mpeg4.o vaapi_mpeg.o
OBJS-$(CONFIG_H263_VDPAU_HWACCEL)         += vdpau_mpeg4.o
OBJS-$(CONFIG_H264_DXVA2_HWACCEL)         += dxva2_h264.o
OBJS-$(CONFIG_H264_VAAPI_HWACCEL)         += vaapi_h264.o
OBJS-$(CONFIG_H264_VDA_HWACCEL)           += vda_h264.o
OBJS-$(CONFIG_H264_VDPAU_HWACCEL)         += vdpau_h264.o
OBJS-$(CONFIG_MPEG1_VDPAU_HWACCEL)        += vdpau_mpeg12.o
OBJS-$(CONFIG_MPEG2_DXVA2_HWACCEL)        += dxva2_mpeg2.o
OBJS-$(CONFIG_MPEG2_VAAPI_HWACCEL)        += vaapi_mpeg2.o vaapi_mpeg.o
OBJS-$(CONFIG_MPEG2_VDPAU_HWACCEL)        += vdpau_mpeg12.o
OBJS-$(CONFIG_MPEG4_VAAPI_HWACCEL)        += vaapi_mpeg4.o vaapi_mpeg.o
OBJS-$(CONFIG_MPEG4_VDPAU_HWACCEL)        += vdpau_mpeg4.o
OBJS-$(CONFIG_VC1_DXVA2_HWACCEL)          += dxva2_vc1.o
OBJS-$(CONFIG_VC1_VAAPI_HWACCEL)          += vaapi_vc1.o vaapi_mpeg.o
OBJS-$(CONFIG_VC1_VDPAU_HWACCEL)          += vdpau_vc1.o

# libavformat dependencies
OBJS-$(CONFIG_ADTS_MUXER)              += mpeg4audio.o
OBJS-$(CONFIG_ADX_DEMUXER)             += adx.o
OBJS-$(CONFIG_CAF_DEMUXER)             += mpeg4audio.o mpegaudiodata.o  \
                                          ac3tab.o
OBJS-$(CONFIG_DV_DEMUXER)              += dv_profile.o
OBJS-$(CONFIG_DV_MUXER)                += dv_profile.o timecode.o
OBJS-$(CONFIG_FLAC_DEMUXER)            += flac.o flacdata.o vorbis_data.o \
                                          vorbis_parser.o xiph.o
OBJS-$(CONFIG_FLAC_MUXER)              += flac.o flacdata.o vorbis_data.o
OBJS-$(CONFIG_FLV_DEMUXER)             += mpeg4audio.o
OBJS-$(CONFIG_GXF_DEMUXER)             += mpeg12data.o
OBJS-$(CONFIG_IFF_DEMUXER)             += iff.o
OBJS-$(CONFIG_ISMV_MUXER)              += mpeg4audio.o mpegaudiodata.o
OBJS-$(CONFIG_LATM_MUXER)              += mpeg4audio.o
OBJS-$(CONFIG_MATROSKA_AUDIO_MUXER)    += xiph.o mpeg4audio.o vorbis_data.o \
                                          flac.o flacdata.o
OBJS-$(CONFIG_MATROSKA_DEMUXER)        += mpeg4audio.o mpegaudiodata.o
OBJS-$(CONFIG_MATROSKA_MUXER)          += mpeg4audio.o mpegaudiodata.o  \
                                          flac.o flacdata.o vorbis_data.o xiph.o
OBJS-$(CONFIG_MP2_MUXER)               += mpegaudiodata.o mpegaudiodecheader.o
OBJS-$(CONFIG_MP3_MUXER)               += mpegaudiodata.o mpegaudiodecheader.o
OBJS-$(CONFIG_MOV_DEMUXER)             += mpeg4audio.o mpegaudiodata.o ac3tab.o timecode.o
OBJS-$(CONFIG_MOV_MUXER)               += mpeg4audio.o mpegaudiodata.o
OBJS-$(CONFIG_MPEGTS_MUXER)            += mpeg4audio.o
OBJS-$(CONFIG_MPEGTS_DEMUXER)          += mpeg4audio.o mpegaudiodata.o
OBJS-$(CONFIG_MXF_MUXER)               += timecode.o dnxhddata.o
OBJS-$(CONFIG_NUT_MUXER)               += mpegaudiodata.o
OBJS-$(CONFIG_OGG_DEMUXER)             += xiph.o flac.o flacdata.o     \
                                          mpeg12data.o vorbis_parser.o \
                                          dirac.o vorbis_data.o
OBJS-$(CONFIG_OGG_MUXER)               += xiph.o flac.o flacdata.o \
                                          vorbis_data.o
OBJS-$(CONFIG_RTP_MUXER)               += mpeg4audio.o xiph.o
OBJS-$(CONFIG_RTPDEC)                  += mjpeg.o
OBJS-$(CONFIG_SPDIF_DEMUXER)           += aacadtsdec.o mpeg4audio.o
OBJS-$(CONFIG_SPDIF_MUXER)             += dca.o
OBJS-$(CONFIG_TAK_DEMUXER)             += tak.o
OBJS-$(CONFIG_WEBM_MUXER)              += mpeg4audio.o mpegaudiodata.o  \
                                          xiph.o flac.o flacdata.o \
                                          vorbis_data.o
OBJS-$(CONFIG_WTV_DEMUXER)             += mpeg4audio.o mpegaudiodata.o

# external codec libraries
OBJS-$(CONFIG_LIBAACPLUS_ENCODER)         += libaacplus.o
OBJS-$(CONFIG_LIBCELT_DECODER)            += libcelt_dec.o
OBJS-$(CONFIG_LIBFAAC_ENCODER)            += libfaac.o
OBJS-$(CONFIG_LIBFDK_AAC_DECODER)         += libfdk-aacdec.o
OBJS-$(CONFIG_LIBFDK_AAC_ENCODER)         += libfdk-aacenc.o
OBJS-$(CONFIG_LIBGSM_DECODER)             += libgsm.o
OBJS-$(CONFIG_LIBGSM_ENCODER)             += libgsm.o
OBJS-$(CONFIG_LIBGSM_MS_DECODER)          += libgsm.o
OBJS-$(CONFIG_LIBGSM_MS_ENCODER)          += libgsm.o
OBJS-$(CONFIG_LIBILBC_DECODER)            += libilbc.o
OBJS-$(CONFIG_LIBILBC_ENCODER)            += libilbc.o
OBJS-$(CONFIG_LIBMP3LAME_ENCODER)         += libmp3lame.o mpegaudiodecheader.o
OBJS-$(CONFIG_LIBOPENCORE_AMRNB_DECODER)  += libopencore-amr.o
OBJS-$(CONFIG_LIBOPENCORE_AMRNB_ENCODER)  += libopencore-amr.o
OBJS-$(CONFIG_LIBOPENCORE_AMRWB_DECODER)  += libopencore-amr.o
OBJS-$(CONFIG_LIBOPENJPEG_DECODER)        += libopenjpegdec.o
OBJS-$(CONFIG_LIBOPENJPEG_ENCODER)        += libopenjpegenc.o
OBJS-$(CONFIG_LIBOPUS_DECODER)            += libopusdec.o libopus.o     \
                                             vorbis_data.o
OBJS-$(CONFIG_LIBOPUS_ENCODER)            += libopusenc.o libopus.o     \
                                             vorbis_data.o
OBJS-$(CONFIG_LIBSCHROEDINGER_DECODER)    += libschroedingerdec.o \
                                             libschroedinger.o
OBJS-$(CONFIG_LIBSCHROEDINGER_ENCODER)    += libschroedingerenc.o \
                                             libschroedinger.o
OBJS-$(CONFIG_LIBSHINE_ENCODER)           += libshine.o
OBJS-$(CONFIG_LIBSPEEX_DECODER)           += libspeexdec.o
OBJS-$(CONFIG_LIBSPEEX_ENCODER)           += libspeexenc.o
OBJS-$(CONFIG_LIBSTAGEFRIGHT_H264_DECODER)+= libstagefright.o
OBJS-$(CONFIG_LIBTHEORA_ENCODER)          += libtheoraenc.o
OBJS-$(CONFIG_LIBTWOLAME_ENCODER)         += libtwolame.o
OBJS-$(CONFIG_LIBUTVIDEO_DECODER)         += libutvideodec.o
OBJS-$(CONFIG_LIBUTVIDEO_ENCODER)         += libutvideoenc.o
OBJS-$(CONFIG_LIBVO_AACENC_ENCODER)       += libvo-aacenc.o mpeg4audio.o
OBJS-$(CONFIG_LIBVO_AMRWBENC_ENCODER)     += libvo-amrwbenc.o
OBJS-$(CONFIG_LIBVORBIS_DECODER)          += libvorbisdec.o
OBJS-$(CONFIG_LIBVORBIS_ENCODER)          += libvorbisenc.o \
                                             vorbis_data.o vorbis_parser.o xiph.o
OBJS-$(CONFIG_LIBVPX_VP8_DECODER)         += libvpxdec.o
OBJS-$(CONFIG_LIBVPX_VP8_ENCODER)         += libvpxenc.o
OBJS-$(CONFIG_LIBVPX_VP9_DECODER)         += libvpxdec.o
OBJS-$(CONFIG_LIBVPX_VP9_ENCODER)         += libvpxenc.o
OBJS-$(CONFIG_LIBWAVPACK_ENCODER)         += libwavpackenc.o
OBJS-$(CONFIG_LIBX264_ENCODER)            += libx264.o
OBJS-$(CONFIG_LIBXAVS_ENCODER)            += libxavs.o
OBJS-$(CONFIG_LIBXVID_ENCODER)            += libxvid.o
OBJS-$(CONFIG_LIBZVBI_TELETEXT_DECODER)   += libzvbi-teletextdec.o

# parsers
OBJS-$(CONFIG_AAC_PARSER)              += aac_parser.o aac_ac3_parser.o \
                                          aacadtsdec.o mpeg4audio.o
OBJS-$(CONFIG_AAC_LATM_PARSER)         += latm_parser.o
OBJS-$(CONFIG_AC3_PARSER)              += ac3_parser.o ac3tab.o \
                                          aac_ac3_parser.o
OBJS-$(CONFIG_ADX_PARSER)              += adx_parser.o adx.o
OBJS-$(CONFIG_BMP_PARSER)              += bmp_parser.o
OBJS-$(CONFIG_CAVSVIDEO_PARSER)        += cavs_parser.o
OBJS-$(CONFIG_COOK_PARSER)             += cook_parser.o
OBJS-$(CONFIG_DCA_PARSER)              += dca_parser.o dca.o
OBJS-$(CONFIG_DIRAC_PARSER)            += dirac_parser.o
OBJS-$(CONFIG_DNXHD_PARSER)            += dnxhd_parser.o
OBJS-$(CONFIG_DVBSUB_PARSER)           += dvbsub_parser.o
OBJS-$(CONFIG_DVD_NAV_PARSER)          += dvd_nav_parser.o
OBJS-$(CONFIG_DVDSUB_PARSER)           += dvdsub_parser.o
OBJS-$(CONFIG_FLAC_PARSER)             += flac_parser.o flacdata.o flac.o \
                                          vorbis_data.o
OBJS-$(CONFIG_GSM_PARSER)              += gsm_parser.o
OBJS-$(CONFIG_H261_PARSER)             += h261_parser.o
OBJS-$(CONFIG_H263_PARSER)             += h263_parser.o
OBJS-$(CONFIG_H264_PARSER)             += h264_parser.o h264.o            \
                                          cabac.o                         \
                                          h264_refs.o h264_sei.o h264_direct.o \
                                          h264_loopfilter.o h264_cabac.o \
                                          h264_cavlc.o h264_ps.o
OBJS-$(CONFIG_MJPEG_PARSER)            += mjpeg_parser.o
OBJS-$(CONFIG_MLP_PARSER)              += mlp_parser.o mlp.o
OBJS-$(CONFIG_MPEG4VIDEO_PARSER)       += mpeg4video_parser.o h263.o \
                                          mpeg4videodec.o mpeg4video.o \
                                          ituh263dec.o h263dec.o
OBJS-$(CONFIG_PNG_PARSER)              += png_parser.o
OBJS-$(CONFIG_MPEGAUDIO_PARSER)        += mpegaudio_parser.o \
                                          mpegaudiodecheader.o mpegaudiodata.o
OBJS-$(CONFIG_MPEGVIDEO_PARSER)        += mpegvideo_parser.o    \
                                          mpeg12.o mpeg12data.o
OBJS-$(CONFIG_PNM_PARSER)              += pnm_parser.o pnm.o
OBJS-$(CONFIG_RV30_PARSER)             += rv34_parser.o
OBJS-$(CONFIG_RV40_PARSER)             += rv34_parser.o
OBJS-$(CONFIG_TAK_PARSER)              += tak_parser.o tak.o
OBJS-$(CONFIG_VC1_PARSER)              += vc1_parser.o vc1.o vc1data.o \
                                          msmpeg4.o msmpeg4data.o mpeg4video.o \
                                          h263.o
OBJS-$(CONFIG_VORBIS_PARSER)           += vorbis_parser.o xiph.o
OBJS-$(CONFIG_VP3_PARSER)              += vp3_parser.o
OBJS-$(CONFIG_VP8_PARSER)              += vp8_parser.o

# bitstream filters
OBJS-$(CONFIG_AAC_ADTSTOASC_BSF)          += aac_adtstoasc_bsf.o aacadtsdec.o \
                                             mpeg4audio.o
OBJS-$(CONFIG_CHOMP_BSF)                  += chomp_bsf.o
OBJS-$(CONFIG_DUMP_EXTRADATA_BSF)         += dump_extradata_bsf.o
OBJS-$(CONFIG_H264_MP4TOANNEXB_BSF)       += h264_mp4toannexb_bsf.o
OBJS-$(CONFIG_IMX_DUMP_HEADER_BSF)        += imx_dump_header_bsf.o
OBJS-$(CONFIG_MJPEG2JPEG_BSF)             += mjpeg2jpeg_bsf.o mjpeg.o
OBJS-$(CONFIG_MJPEGA_DUMP_HEADER_BSF)     += mjpega_dump_header_bsf.o
OBJS-$(CONFIG_MOV2TEXTSUB_BSF)            += movsub_bsf.o
OBJS-$(CONFIG_MP3_HEADER_COMPRESS_BSF)    += mp3_header_compress_bsf.o
OBJS-$(CONFIG_MP3_HEADER_DECOMPRESS_BSF)  += mp3_header_decompress_bsf.o \
                                             mpegaudiodata.o
OBJS-$(CONFIG_NOISE_BSF)                  += noise_bsf.o
OBJS-$(CONFIG_REMOVE_EXTRADATA_BSF)       += remove_extradata_bsf.o
OBJS-$(CONFIG_TEXT2MOVSUB_BSF)            += movsub_bsf.o

# thread libraries
OBJS-$(HAVE_PTHREADS)                  += pthread.o
OBJS-$(HAVE_W32THREADS)                += pthread.o
OBJS-$(HAVE_OS2THREADS)                += pthread.o

OBJS-$(CONFIG_FRAME_THREAD_ENCODER)    += frame_thread_encoder.o

SKIPHEADERS                            += %_tablegen.h                  \
                                          %_tables.h                    \
                                          aac_tablegen_decl.h           \
                                          fft-internal.h                \
                                          old_codec_ids.h               \
                                          tableprint.h                  \
                                          $(ARCH)/vp56_arith.h          \

SKIPHEADERS-$(CONFIG_DXVA2)            += dxva2.h dxva2_internal.h
SKIPHEADERS-$(CONFIG_LIBSCHROEDINGER)  += libschroedinger.h
SKIPHEADERS-$(CONFIG_LIBUTVIDEO)       += libutvideo.h
SKIPHEADERS-$(CONFIG_MPEG_XVMC_DECODER) += xvmc.h
SKIPHEADERS-$(CONFIG_VAAPI)            += vaapi_internal.h
SKIPHEADERS-$(CONFIG_VDA)              += vda.h
SKIPHEADERS-$(CONFIG_VDPAU)            += vdpau.h vdpau_internal.h

TESTPROGS = cabac                                                       \
            fft                                                         \
            fft-fixed                                                   \
            fft-fixed32                                                 \
            golomb                                                      \
            iirfilter                                                   \
            imgconvert                                                  \
            rangecoder                                                  \
            snowenc                                                     \

TESTPROGS-$(CONFIG_DCT) += dct
TESTPROGS-$(HAVE_MMX) += motion
TESTOBJS = dctref.o

TOOLS = fourcc2pixfmt

HOSTPROGS = aac_tablegen                                                \
            aacps_tablegen                                              \
            cbrt_tablegen                                               \
            cos_tablegen                                                \
            dv_tablegen                                                 \
            motionpixels_tablegen                                       \
            mpegaudio_tablegen                                          \
            pcm_tablegen                                                \
            qdm2_tablegen                                               \
            sinewin_tablegen                                            \

CLEANFILES = *_tables.c *_tables.h *_tablegen$(HOSTEXESUF)

$(SUBDIR)dct-test$(EXESUF): $(SUBDIR)dctref.o $(SUBDIR)aandcttab.o

TRIG_TABLES  = cos cos_fixed sin
TRIG_TABLES := $(TRIG_TABLES:%=$(SUBDIR)%_tables.c)

$(TRIG_TABLES): $(SUBDIR)%_tables.c: $(SUBDIR)cos_tablegen$(HOSTEXESUF)
	$(M)./$< $* > $@

ifdef CONFIG_SMALL
$(SUBDIR)%_tablegen$(HOSTEXESUF): HOSTCFLAGS += -DCONFIG_SMALL=1
else
$(SUBDIR)%_tablegen$(HOSTEXESUF): HOSTCFLAGS += -DCONFIG_SMALL=0
endif

GEN_HEADERS = cbrt_tables.h aacps_tables.h aac_tables.h dv_tables.h     \
              sinewin_tables.h mpegaudio_tables.h motionpixels_tables.h \
              pcm_tables.h qdm2_tables.h
GEN_HEADERS := $(addprefix $(SUBDIR), $(GEN_HEADERS))

$(GEN_HEADERS): $(SUBDIR)%_tables.h: $(SUBDIR)%_tablegen$(HOSTEXESUF)
	$(M)./$< > $@

ifdef CONFIG_HARDCODED_TABLES
$(SUBDIR)aacdec.o: $(SUBDIR)cbrt_tables.h
$(SUBDIR)aacps.o: $(SUBDIR)aacps_tables.h
$(SUBDIR)aactab.o: $(SUBDIR)aac_tables.h
$(SUBDIR)dv.o: $(SUBDIR)dv_tables.h
$(SUBDIR)sinewin.o: $(SUBDIR)sinewin_tables.h
$(SUBDIR)mpegaudiodec.o: $(SUBDIR)mpegaudio_tables.h
$(SUBDIR)mpegaudiodec_float.o: $(SUBDIR)mpegaudio_tables.h
$(SUBDIR)motionpixels.o: $(SUBDIR)motionpixels_tables.h
$(SUBDIR)pcm.o: $(SUBDIR)pcm_tables.h
$(SUBDIR)qdm2.o: $(SUBDIR)qdm2_tables.h
endif<|MERGE_RESOLUTION|>--- conflicted
+++ resolved
@@ -474,13 +474,10 @@
 OBJS-$(CONFIG_VPLAYER_DECODER)         += textdec.o ass.o
 OBJS-$(CONFIG_VQA_DECODER)             += vqavideo.o
 OBJS-$(CONFIG_WAVPACK_DECODER)         += wavpack.o
-<<<<<<< HEAD
 OBJS-$(CONFIG_WAVPACK_ENCODER)         += wavpackenc.o
 OBJS-$(CONFIG_WEBP_DECODER)            += vp8.o vp8dsp.o vp56rac.o
+OBJS-$(CONFIG_WEBP_DECODER)            += webp.o
 OBJS-$(CONFIG_WEBVTT_DECODER)          += webvttdec.o
-=======
-OBJS-$(CONFIG_WEBP_DECODER)            += webp.o
->>>>>>> c4bfa098
 OBJS-$(CONFIG_WMALOSSLESS_DECODER)     += wmalosslessdec.o wma_common.o
 OBJS-$(CONFIG_WMAPRO_DECODER)          += wmaprodec.o wma.o wma_common.o
 OBJS-$(CONFIG_WMAV1_DECODER)           += wmadec.o wma.o wma_common.o aactab.o
