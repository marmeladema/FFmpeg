include $(SUBDIR)../config.mak

NAME = avcodec

HEADERS = avcodec.h                                                     \
          avfft.h                                                       \
          dv_profile.h                                                  \
          d3d11va.h                                                     \
          dxva2.h                                                       \
          old_codec_ids.h                                               \
          qsv.h                                                         \
          vaapi.h                                                       \
          vda.h                                                         \
          vdpau.h                                                       \
          version.h                                                     \
          vorbis_parser.h                                               \
          xvmc.h                                                        \

OBJS = allcodecs.o                                                      \
       audioconvert.o                                                   \
       avdct.o                                                          \
       avpacket.o                                                       \
       avpicture.o                                                      \
       bitstream.o                                                      \
       bitstream_filter.o                                               \
       codec_desc.o                                                     \
       dv_profile.o                                                     \
       imgconvert.o                                                     \
       mathtables.o                                                     \
       options.o                                                        \
       parser.o                                                         \
       qsv_api.o                                                        \
       raw.o                                                            \
       resample.o                                                       \
       resample2.o                                                      \
       utils.o                                                          \
       vorbis_parser.o                                                  \
       xiph.o                                                           \

# subsystems
OBJS-$(CONFIG_AANDCTTABLES)            += aandcttab.o
OBJS-$(CONFIG_AC3DSP)                  += ac3dsp.o
OBJS-$(CONFIG_AUDIO_FRAME_QUEUE)       += audio_frame_queue.o
OBJS-$(CONFIG_AUDIODSP)                += audiodsp.o
OBJS-$(CONFIG_BLOCKDSP)                += blockdsp.o
OBJS-$(CONFIG_BSWAPDSP)                += bswapdsp.o
OBJS-$(CONFIG_CABAC)                   += cabac.o
OBJS-$(CONFIG_CRYSTALHD)               += crystalhd.o
OBJS-$(CONFIG_DCT)                     += dct.o dct32_fixed.o dct32_float.o
OBJS-$(CONFIG_ERROR_RESILIENCE)        += error_resilience.o
OBJS-$(CONFIG_EXIF)                    += exif.o tiff_common.o
OBJS-$(CONFIG_FAANDCT)                 += faandct.o
OBJS-$(CONFIG_FAANIDCT)                += faanidct.o
OBJS-$(CONFIG_FDCTDSP)                 += fdctdsp.o jfdctfst.o jfdctint.o
FFT-OBJS-$(CONFIG_HARDCODED_TABLES)    += cos_tables.o cos_fixed_tables.o
OBJS-$(CONFIG_FFT)                     += avfft.o fft_fixed.o fft_float.o \
                                          fft_fixed_32.o fft_init_table.o \
                                          $(FFT-OBJS-yes)
OBJS-$(CONFIG_FLACDSP)                 += flacdsp.o
OBJS-$(CONFIG_FMTCONVERT)              += fmtconvert.o
OBJS-$(CONFIG_GOLOMB)                  += golomb.o
OBJS-$(CONFIG_H263DSP)                 += h263dsp.o
OBJS-$(CONFIG_H264CHROMA)              += h264chroma.o
OBJS-$(CONFIG_H264DSP)                 += h264dsp.o h264idct.o
OBJS-$(CONFIG_H264PRED)                += h264pred.o
OBJS-$(CONFIG_H264QPEL)                += h264qpel.o
OBJS-$(CONFIG_HPELDSP)                 += hpeldsp.o
OBJS-$(CONFIG_HUFFMAN)                 += huffman.o
OBJS-$(CONFIG_HUFFYUVDSP)              += huffyuvdsp.o
OBJS-$(CONFIG_HUFFYUVENCDSP)           += huffyuvencdsp.o
OBJS-$(CONFIG_IDCTDSP)                 += idctdsp.o simple_idct.o jrevdct.o
OBJS-$(CONFIG_IIRFILTER)               += iirfilter.o
OBJS-$(CONFIG_IMDCT15)                 += imdct15.o
OBJS-$(CONFIG_INTRAX8)                 += intrax8.o intrax8dsp.o
OBJS-$(CONFIG_IVIDSP)                  += ivi_dsp.o
OBJS-$(CONFIG_JPEGTABLES)              += jpegtables.o
OBJS-$(CONFIG_LIBXVID)                 += libxvid_rc.o
OBJS-$(CONFIG_LLAUDDSP)                += lossless_audiodsp.o
OBJS-$(CONFIG_LLVIDDSP)                += lossless_videodsp.o
OBJS-$(CONFIG_LPC)                     += lpc.o
OBJS-$(CONFIG_LSP)                     += lsp.o
OBJS-$(CONFIG_MDCT)                    += mdct_fixed.o mdct_float.o mdct_fixed_32.o
OBJS-$(CONFIG_ME_CMP)                  += me_cmp.o
OBJS-$(CONFIG_MPEG_ER)                 += mpeg_er.o
OBJS-$(CONFIG_MPEGAUDIO)               += mpegaudio.o mpegaudiodata.o   \
                                          mpegaudiodecheader.o
OBJS-$(CONFIG_MPEGAUDIODSP)            += mpegaudiodsp.o                \
                                          mpegaudiodsp_data.o           \
                                          mpegaudiodsp_fixed.o          \
                                          mpegaudiodsp_float.o
OBJS-$(CONFIG_MPEGVIDEO)               += mpegvideo.o mpegvideodsp.o rl.o \
                                          mpegvideo_motion.o mpegutils.o \
                                          mpegvideodata.o mpegpicture.o
OBJS-$(CONFIG_MPEGVIDEOENC)            += mpegvideo_enc.o mpeg12data.o  \
                                          motion_est.o ratecontrol.o    \
                                          mpegvideoencdsp.o
OBJS-$(CONFIG_MSS34DSP)                += mss34dsp.o
OBJS-$(CONFIG_NVENC)                   += nvenc.o
OBJS-$(CONFIG_PIXBLOCKDSP)             += pixblockdsp.o
OBJS-$(CONFIG_QPELDSP)                 += qpeldsp.o
OBJS-$(CONFIG_QSV)                     += qsv.o
OBJS-$(CONFIG_QSVDEC)                  += qsvdec.o
OBJS-$(CONFIG_QSVENC)                  += qsvenc.o
OBJS-$(CONFIG_RANGECODER)              += rangecoder.o
RDFT-OBJS-$(CONFIG_HARDCODED_TABLES)   += sin_tables.o
OBJS-$(CONFIG_RDFT)                    += rdft.o $(RDFT-OBJS-yes)
OBJS-$(CONFIG_RV34DSP)                 += rv34dsp.o
OBJS-$(CONFIG_SHARED)                  += log2_tab.o
OBJS-$(CONFIG_SINEWIN)                 += sinewin.o sinewin_fixed.o
OBJS-$(CONFIG_SNAPPY)                  += snappy.o
OBJS-$(CONFIG_STARTCODE)               += startcode.o
OBJS-$(CONFIG_TEXTUREDSP)              += texturedsp.o
OBJS-$(CONFIG_TEXTUREDSPENC)           += texturedspenc.o
OBJS-$(CONFIG_TPELDSP)                 += tpeldsp.o
OBJS-$(CONFIG_VIDEODSP)                += videodsp.o
OBJS-$(CONFIG_VP3DSP)                  += vp3dsp.o
OBJS-$(CONFIG_VP56DSP)                 += vp56dsp.o
OBJS-$(CONFIG_VP8DSP)                  += vp8dsp.o
OBJS-$(CONFIG_WMA_FREQS)               += wma_freqs.o
OBJS-$(CONFIG_WMV2DSP)                 += wmv2dsp.o

# decoders/encoders
OBJS-$(CONFIG_ZERO12V_DECODER)         += 012v.o
OBJS-$(CONFIG_A64MULTI_ENCODER)        += a64multienc.o elbg.o
OBJS-$(CONFIG_A64MULTI5_ENCODER)       += a64multienc.o elbg.o
OBJS-$(CONFIG_AAC_DECODER)             += aacdec.o aactab.o aacsbr.o aacps.o \
                                          aacadtsdec.o mpeg4audio.o kbdwin.o \
                                          sbrdsp.o aacpsdsp.o
OBJS-$(CONFIG_AAC_FIXED_DECODER)       += aacdec_fixed.o aactab.o \
                                          aacadtsdec.o mpeg4audio.o kbdwin.o
OBJS-$(CONFIG_AAC_ENCODER)             += aacenc.o aaccoder.o    \
                                          aacpsy.o aactab.o      \
                                          psymodel.o mpeg4audio.o kbdwin.o
OBJS-$(CONFIG_AASC_DECODER)            += aasc.o msrledec.o
OBJS-$(CONFIG_AC3_DECODER)             += ac3dec_float.o ac3dec_data.o ac3.o kbdwin.o
OBJS-$(CONFIG_AC3_FIXED_DECODER)       += ac3dec_fixed.o ac3dec_data.o ac3.o kbdwin.o
OBJS-$(CONFIG_AC3_ENCODER)             += ac3enc_float.o ac3enc.o ac3tab.o \
                                          ac3.o kbdwin.o
OBJS-$(CONFIG_AC3_FIXED_ENCODER)       += ac3enc_fixed.o ac3enc.o ac3tab.o ac3.o
OBJS-$(CONFIG_AIC_DECODER)             += aic.o
OBJS-$(CONFIG_ALAC_DECODER)            += alac.o alac_data.o
OBJS-$(CONFIG_ALAC_ENCODER)            += alacenc.o alac_data.o
OBJS-$(CONFIG_ALIAS_PIX_DECODER)       += aliaspixdec.o
OBJS-$(CONFIG_ALIAS_PIX_ENCODER)       += aliaspixenc.o
OBJS-$(CONFIG_ALS_DECODER)             += alsdec.o bgmc.o mpeg4audio.o
OBJS-$(CONFIG_AMRNB_DECODER)           += amrnbdec.o celp_filters.o   \
                                          celp_math.o acelp_filters.o \
                                          acelp_vectors.o             \
                                          acelp_pitch_delay.o
OBJS-$(CONFIG_AMRWB_DECODER)           += amrwbdec.o celp_filters.o   \
                                          celp_math.o acelp_filters.o \
                                          acelp_vectors.o             \
                                          acelp_pitch_delay.o
OBJS-$(CONFIG_AMV_ENCODER)             += mjpegenc.o mjpegenc_common.o \
                                          mpegvideo_enc.o motion_est.o \
                                          ratecontrol.o mpeg12data.o   \
                                          mpegvideo.o
OBJS-$(CONFIG_ANM_DECODER)             += anm.o
OBJS-$(CONFIG_ANSI_DECODER)            += ansi.o cga_data.o
OBJS-$(CONFIG_APE_DECODER)             += apedec.o
OBJS-$(CONFIG_APNG_DECODER)            += png.o pngdec.o pngdsp.o
OBJS-$(CONFIG_APNG_ENCODER)            += png.o pngenc.o
OBJS-$(CONFIG_SSA_DECODER)             += assdec.o ass.o ass_split.o
OBJS-$(CONFIG_SSA_ENCODER)             += assenc.o ass.o
OBJS-$(CONFIG_ASS_DECODER)             += assdec.o ass.o ass_split.o
OBJS-$(CONFIG_ASS_ENCODER)             += assenc.o ass.o
OBJS-$(CONFIG_ASV1_DECODER)            += asvdec.o asv.o mpeg12data.o
OBJS-$(CONFIG_ASV1_ENCODER)            += asvenc.o asv.o mpeg12data.o
OBJS-$(CONFIG_ASV2_DECODER)            += asvdec.o asv.o mpeg12data.o
OBJS-$(CONFIG_ASV2_ENCODER)            += asvenc.o asv.o mpeg12data.o
OBJS-$(CONFIG_ATRAC1_DECODER)          += atrac1.o atrac.o
OBJS-$(CONFIG_ATRAC3_DECODER)          += atrac3.o atrac.o
OBJS-$(CONFIG_ATRAC3P_DECODER)         += atrac3plusdec.o atrac3plus.o \
                                          atrac3plusdsp.o atrac.o
OBJS-$(CONFIG_AURA_DECODER)            += cyuv.o
OBJS-$(CONFIG_AURA2_DECODER)           += aura.o
OBJS-$(CONFIG_AVRN_DECODER)            += avrndec.o mjpegdec.o
OBJS-$(CONFIG_AVRP_DECODER)            += r210dec.o
OBJS-$(CONFIG_AVRP_ENCODER)            += r210enc.o
OBJS-$(CONFIG_AVS_DECODER)             += avs.o
OBJS-$(CONFIG_AVUI_DECODER)            += avuidec.o
OBJS-$(CONFIG_AVUI_ENCODER)            += avuienc.o
OBJS-$(CONFIG_AYUV_DECODER)            += v408dec.o
OBJS-$(CONFIG_AYUV_ENCODER)            += v408enc.o
OBJS-$(CONFIG_BETHSOFTVID_DECODER)     += bethsoftvideo.o
OBJS-$(CONFIG_BFI_DECODER)             += bfi.o
OBJS-$(CONFIG_BINK_DECODER)            += bink.o binkdsp.o
OBJS-$(CONFIG_BINKAUDIO_DCT_DECODER)   += binkaudio.o
OBJS-$(CONFIG_BINKAUDIO_RDFT_DECODER)  += binkaudio.o
OBJS-$(CONFIG_BINTEXT_DECODER)         += bintext.o cga_data.o
OBJS-$(CONFIG_BMP_DECODER)             += bmp.o msrledec.o
OBJS-$(CONFIG_BMP_ENCODER)             += bmpenc.o
OBJS-$(CONFIG_BMV_AUDIO_DECODER)       += bmvaudio.o
OBJS-$(CONFIG_BMV_VIDEO_DECODER)       += bmvvideo.o
OBJS-$(CONFIG_BRENDER_PIX_DECODER)     += brenderpix.o
OBJS-$(CONFIG_C93_DECODER)             += c93.o
OBJS-$(CONFIG_CAVS_DECODER)            += cavs.o cavsdec.o cavsdsp.o \
                                          cavsdata.o mpeg12data.o
OBJS-$(CONFIG_CCAPTION_DECODER)        += ccaption_dec.o
OBJS-$(CONFIG_CDGRAPHICS_DECODER)      += cdgraphics.o
OBJS-$(CONFIG_CDXL_DECODER)            += cdxl.o
OBJS-$(CONFIG_CINEPAK_DECODER)         += cinepak.o
OBJS-$(CONFIG_CINEPAK_ENCODER)         += cinepakenc.o elbg.o
OBJS-$(CONFIG_CLJR_DECODER)            += cljrdec.o
OBJS-$(CONFIG_CLJR_ENCODER)            += cljrenc.o
OBJS-$(CONFIG_CLLC_DECODER)            += cllc.o canopus.o
OBJS-$(CONFIG_COOK_DECODER)            += cook.o
OBJS-$(CONFIG_COMFORTNOISE_DECODER)    += cngdec.o celp_filters.o
OBJS-$(CONFIG_COMFORTNOISE_ENCODER)    += cngenc.o
OBJS-$(CONFIG_CPIA_DECODER)            += cpia.o
OBJS-$(CONFIG_CSCD_DECODER)            += cscd.o
OBJS-$(CONFIG_CYUV_DECODER)            += cyuv.o
OBJS-$(CONFIG_DCA_DECODER)             += dcadec.o dca.o dcadsp.o      \
                                          dcadata.o dca_exss.o         \
                                          dca_xll.o synth_filter.o
OBJS-$(CONFIG_DCA_ENCODER)             += dcaenc.o dca.o dcadata.o
OBJS-$(CONFIG_DDS_DECODER)             += dds.o
OBJS-$(CONFIG_DIRAC_DECODER)           += diracdec.o dirac.o diracdsp.o \
                                          dirac_arith.o mpeg12data.o dirac_dwt.o
OBJS-$(CONFIG_DFA_DECODER)             += dfa.o
OBJS-$(CONFIG_DNXHD_DECODER)           += dnxhddec.o dnxhddata.o
OBJS-$(CONFIG_DNXHD_ENCODER)           += dnxhdenc.o dnxhddata.o
OBJS-$(CONFIG_DPX_DECODER)             += dpx.o
OBJS-$(CONFIG_DPX_ENCODER)             += dpxenc.o
OBJS-$(CONFIG_DSD_LSBF_DECODER)        += dsddec.o
OBJS-$(CONFIG_DSD_MSBF_DECODER)        += dsddec.o
OBJS-$(CONFIG_DSD_LSBF_PLANAR_DECODER) += dsddec.o
OBJS-$(CONFIG_DSD_MSBF_PLANAR_DECODER) += dsddec.o
OBJS-$(CONFIG_DSICINAUDIO_DECODER)     += dsicinaudio.o
OBJS-$(CONFIG_DSICINVIDEO_DECODER)     += dsicinvideo.o
OBJS-$(CONFIG_DSS_SP_DECODER)          += dss_sp.o
OBJS-$(CONFIG_DVBSUB_DECODER)          += dvbsubdec.o
OBJS-$(CONFIG_DVBSUB_ENCODER)          += dvbsub.o
OBJS-$(CONFIG_DVDSUB_DECODER)          += dvdsubdec.o
OBJS-$(CONFIG_DVDSUB_ENCODER)          += dvdsubenc.o
OBJS-$(CONFIG_DVVIDEO_DECODER)         += dvdec.o dv.o dvdata.o
OBJS-$(CONFIG_DVVIDEO_ENCODER)         += dvenc.o dv.o dvdata.o
OBJS-$(CONFIG_DXA_DECODER)             += dxa.o
OBJS-$(CONFIG_DXTORY_DECODER)          += dxtory.o
OBJS-$(CONFIG_EAC3_DECODER)            += eac3_data.o
OBJS-$(CONFIG_EAC3_ENCODER)            += eac3enc.o eac3_data.o
OBJS-$(CONFIG_EACMV_DECODER)           += eacmv.o
OBJS-$(CONFIG_EAMAD_DECODER)           += eamad.o eaidct.o mpeg12.o \
                                          mpeg12data.o
OBJS-$(CONFIG_EATGQ_DECODER)           += eatgq.o eaidct.o
OBJS-$(CONFIG_EATGV_DECODER)           += eatgv.o
OBJS-$(CONFIG_EATQI_DECODER)           += eatqi.o eaidct.o
OBJS-$(CONFIG_EIGHTBPS_DECODER)        += 8bps.o
OBJS-$(CONFIG_EIGHTSVX_EXP_DECODER)    += 8svx.o
OBJS-$(CONFIG_EIGHTSVX_FIB_DECODER)    += 8svx.o
OBJS-$(CONFIG_ESCAPE124_DECODER)       += escape124.o
OBJS-$(CONFIG_ESCAPE130_DECODER)       += escape130.o
OBJS-$(CONFIG_EVRC_DECODER)            += evrcdec.o acelp_vectors.o lsp.o
OBJS-$(CONFIG_EXR_DECODER)             += exr.o
OBJS-$(CONFIG_FFV1_DECODER)            += ffv1dec.o ffv1.o
OBJS-$(CONFIG_FFV1_ENCODER)            += ffv1enc.o ffv1.o
OBJS-$(CONFIG_FFWAVESYNTH_DECODER)     += ffwavesynth.o
OBJS-$(CONFIG_FIC_DECODER)             += fic.o
OBJS-$(CONFIG_FLAC_DECODER)            += flacdec.o flacdata.o flac.o
OBJS-$(CONFIG_FLAC_ENCODER)            += flacenc.o flacdata.o flac.o vorbis_data.o
OBJS-$(CONFIG_FLASHSV_DECODER)         += flashsv.o
OBJS-$(CONFIG_FLASHSV_ENCODER)         += flashsvenc.o
OBJS-$(CONFIG_FLASHSV2_ENCODER)        += flashsv2enc.o
OBJS-$(CONFIG_FLASHSV2_DECODER)        += flashsv.o
OBJS-$(CONFIG_FLIC_DECODER)            += flicvideo.o
OBJS-$(CONFIG_FOURXM_DECODER)          += 4xm.o
OBJS-$(CONFIG_FRAPS_DECODER)           += fraps.o
OBJS-$(CONFIG_FRWU_DECODER)            += frwu.o
OBJS-$(CONFIG_G2M_DECODER)             += g2meet.o elsdec.o
OBJS-$(CONFIG_G723_1_DECODER)          += g723_1.o acelp_vectors.o \
                                          celp_filters.o celp_math.o
OBJS-$(CONFIG_G723_1_ENCODER)          += g723_1.o acelp_vectors.o celp_math.o
OBJS-$(CONFIG_G729_DECODER)            += g729dec.o lsp.o celp_math.o acelp_filters.o acelp_pitch_delay.o acelp_vectors.o g729postfilter.o
OBJS-$(CONFIG_GIF_DECODER)             += gifdec.o lzw.o
OBJS-$(CONFIG_GIF_ENCODER)             += gif.o lzwenc.o
OBJS-$(CONFIG_GSM_DECODER)             += gsmdec.o gsmdec_data.o msgsmdec.o
OBJS-$(CONFIG_GSM_MS_DECODER)          += gsmdec.o gsmdec_data.o msgsmdec.o
OBJS-$(CONFIG_H261_DECODER)            += h261dec.o h261data.o h261.o
OBJS-$(CONFIG_H261_ENCODER)            += h261enc.o h261data.o h261.o
OBJS-$(CONFIG_H263_DECODER)            += h263dec.o h263.o ituh263dec.o        \
                                          mpeg4video.o mpeg4videodec.o flvdec.o\
                                          intelh263dec.o h263data.o
OBJS-$(CONFIG_H263_ENCODER)            += mpeg4videoenc.o mpeg4video.o  \
                                          h263.o ituh263enc.o flvenc.o
OBJS-$(CONFIG_H264_DECODER)            += h264.o h264_cabac.o h264_cavlc.o \
                                          h264_direct.o h264_loopfilter.o  \
                                          h264_mb.o h264_picture.o h264_ps.o \
                                          h264_refs.o h264_sei.o h264_slice.o
OBJS-$(CONFIG_H264_MMAL_DECODER)       += mmaldec.o
OBJS-$(CONFIG_H264_VDA_DECODER)        += vda_h264_dec.o
OBJS-$(CONFIG_H264_QSV_DECODER)        += qsvdec_h264.o
OBJS-$(CONFIG_H264_QSV_ENCODER)        += qsvenc_h264.o
OBJS-$(CONFIG_HAP_DECODER)             += hapdec.o
OBJS-$(CONFIG_HAP_ENCODER)             += hapenc.o
OBJS-$(CONFIG_HEVC_DECODER)            += hevc.o hevc_mvs.o hevc_ps.o hevc_sei.o \
                                          hevc_cabac.o hevc_refs.o hevcpred.o    \
                                          hevcdsp.o hevc_filter.o hevc_parse.o hevc_data.o
OBJS-$(CONFIG_HEVC_QSV_ENCODER)        += qsvenc_hevc.o hevc_ps_enc.o hevc_parse.o
OBJS-$(CONFIG_HNM4_VIDEO_DECODER)      += hnm4video.o
OBJS-$(CONFIG_HQ_HQA_DECODER)          += hq_hqa.o hq_hqadata.o hq_hqadsp.o \
                                          canopus.o
OBJS-$(CONFIG_HQX_DECODER)             += hqx.o hqxvlc.o hqxdsp.o canopus.o
OBJS-$(CONFIG_HUFFYUV_DECODER)         += huffyuv.o huffyuvdec.o
OBJS-$(CONFIG_HUFFYUV_ENCODER)         += huffyuv.o huffyuvenc.o
OBJS-$(CONFIG_IDCIN_DECODER)           += idcinvideo.o
OBJS-$(CONFIG_IDF_DECODER)             += bintext.o cga_data.o
OBJS-$(CONFIG_IFF_BYTERUN1_DECODER)    += iff.o
OBJS-$(CONFIG_IFF_ILBM_DECODER)        += iff.o
OBJS-$(CONFIG_IMC_DECODER)             += imc.o
OBJS-$(CONFIG_INDEO2_DECODER)          += indeo2.o
OBJS-$(CONFIG_INDEO3_DECODER)          += indeo3.o
OBJS-$(CONFIG_INDEO4_DECODER)          += indeo4.o ivi.o
OBJS-$(CONFIG_INDEO5_DECODER)          += indeo5.o ivi.o
OBJS-$(CONFIG_INTERPLAY_DPCM_DECODER)  += dpcm.o
OBJS-$(CONFIG_INTERPLAY_VIDEO_DECODER) += interplayvideo.o
OBJS-$(CONFIG_JACOSUB_DECODER)         += jacosubdec.o ass.o
OBJS-$(CONFIG_JPEG2000_ENCODER)        += j2kenc.o mqcenc.o mqc.o jpeg2000.o \
                                          jpeg2000dwt.o
OBJS-$(CONFIG_JPEG2000_DECODER)        += jpeg2000dec.o jpeg2000.o jpeg2000dsp.o \
                                          jpeg2000dwt.o mqcdec.o mqc.o
OBJS-$(CONFIG_JPEGLS_DECODER)          += jpeglsdec.o jpegls.o
OBJS-$(CONFIG_JPEGLS_ENCODER)          += jpeglsenc.o jpegls.o
OBJS-$(CONFIG_JV_DECODER)              += jvdec.o
OBJS-$(CONFIG_KGV1_DECODER)            += kgv1dec.o
OBJS-$(CONFIG_KMVC_DECODER)            += kmvc.o
OBJS-$(CONFIG_LAGARITH_DECODER)        += lagarith.o lagarithrac.o
OBJS-$(CONFIG_LJPEG_ENCODER)           += ljpegenc.o mjpegenc_common.o
OBJS-$(CONFIG_LOCO_DECODER)            += loco.o
OBJS-$(CONFIG_MACE3_DECODER)           += mace.o
OBJS-$(CONFIG_MACE6_DECODER)           += mace.o
OBJS-$(CONFIG_MDEC_DECODER)            += mdec.o mpeg12.o mpeg12data.o
OBJS-$(CONFIG_METASOUND_DECODER)       += metasound.o metasound_data.o \
                                          twinvq.o
OBJS-$(CONFIG_MICRODVD_DECODER)        += microdvddec.o ass.o
OBJS-$(CONFIG_MIMIC_DECODER)           += mimic.o
OBJS-$(CONFIG_MJPEG_DECODER)           += mjpegdec.o
OBJS-$(CONFIG_MJPEG_ENCODER)           += mjpegenc.o mjpegenc_common.o
OBJS-$(CONFIG_MJPEGB_DECODER)          += mjpegbdec.o
OBJS-$(CONFIG_MLP_DECODER)             += mlpdec.o mlpdsp.o
OBJS-$(CONFIG_MMVIDEO_DECODER)         += mmvideo.o
OBJS-$(CONFIG_MOTIONPIXELS_DECODER)    += motionpixels.o
OBJS-$(CONFIG_MOVTEXT_DECODER)         += movtextdec.o ass.o
OBJS-$(CONFIG_MOVTEXT_ENCODER)         += movtextenc.o ass_split.o
OBJS-$(CONFIG_MP1_DECODER)             += mpegaudiodec_fixed.o
OBJS-$(CONFIG_MP1FLOAT_DECODER)        += mpegaudiodec_float.o
OBJS-$(CONFIG_MP2_DECODER)             += mpegaudiodec_fixed.o
OBJS-$(CONFIG_MP2_ENCODER)             += mpegaudioenc_float.o mpegaudio.o \
                                          mpegaudiodata.o mpegaudiodsp_data.o
OBJS-$(CONFIG_MP2FIXED_ENCODER)        += mpegaudioenc_fixed.o mpegaudio.o \
                                          mpegaudiodata.o mpegaudiodsp_data.o
OBJS-$(CONFIG_MP2FLOAT_DECODER)        += mpegaudiodec_float.o
OBJS-$(CONFIG_MP3_DECODER)             += mpegaudiodec_fixed.o
OBJS-$(CONFIG_MP3ADU_DECODER)          += mpegaudiodec_fixed.o
OBJS-$(CONFIG_MP3ADUFLOAT_DECODER)     += mpegaudiodec_float.o
OBJS-$(CONFIG_MP3FLOAT_DECODER)        += mpegaudiodec_float.o
OBJS-$(CONFIG_MP3ON4_DECODER)          += mpegaudiodec_fixed.o mpeg4audio.o
OBJS-$(CONFIG_MP3ON4FLOAT_DECODER)     += mpegaudiodec_float.o mpeg4audio.o
OBJS-$(CONFIG_MPC7_DECODER)            += mpc7.o mpc.o
OBJS-$(CONFIG_MPC8_DECODER)            += mpc8.o mpc.o
OBJS-$(CONFIG_MPEGVIDEO_DECODER)       += mpeg12dec.o mpeg12.o mpeg12data.o
OBJS-$(CONFIG_MPEG1VIDEO_DECODER)      += mpeg12dec.o mpeg12.o mpeg12data.o
OBJS-$(CONFIG_MPEG1VIDEO_ENCODER)      += mpeg12enc.o mpeg12.o
OBJS-$(CONFIG_MPEG2VIDEO_DECODER)      += mpeg12dec.o mpeg12.o mpeg12data.o
OBJS-$(CONFIG_MPEG2VIDEO_ENCODER)      += mpeg12enc.o mpeg12.o
OBJS-$(CONFIG_MPEG2_QSV_ENCODER)       += qsvenc_mpeg2.o
OBJS-$(CONFIG_MPEG4_DECODER)           += xvididct.o
OBJS-$(CONFIG_MPL2_DECODER)            += mpl2dec.o ass.o
OBJS-$(CONFIG_MSMPEG4V1_DECODER)       += msmpeg4dec.o msmpeg4.o msmpeg4data.o
OBJS-$(CONFIG_MSMPEG4V2_DECODER)       += msmpeg4dec.o msmpeg4.o msmpeg4data.o
OBJS-$(CONFIG_MSMPEG4V2_ENCODER)       += msmpeg4enc.o msmpeg4.o msmpeg4data.o
OBJS-$(CONFIG_MSMPEG4V3_DECODER)       += msmpeg4dec.o msmpeg4.o msmpeg4data.o
OBJS-$(CONFIG_MSMPEG4V3_ENCODER)       += msmpeg4enc.o msmpeg4.o msmpeg4data.o
OBJS-$(CONFIG_MSRLE_DECODER)           += msrle.o msrledec.o
OBJS-$(CONFIG_MSA1_DECODER)            += mss3.o
OBJS-$(CONFIG_MSS1_DECODER)            += mss1.o mss12.o
OBJS-$(CONFIG_MSS2_DECODER)            += mss2.o mss12.o mss2dsp.o
OBJS-$(CONFIG_MSVIDEO1_DECODER)        += msvideo1.o
OBJS-$(CONFIG_MSVIDEO1_ENCODER)        += msvideo1enc.o elbg.o
OBJS-$(CONFIG_MSZH_DECODER)            += lcldec.o
OBJS-$(CONFIG_MTS2_DECODER)            += mss4.o
OBJS-$(CONFIG_MVC1_DECODER)            += mvcdec.o
OBJS-$(CONFIG_MVC2_DECODER)            += mvcdec.o
OBJS-$(CONFIG_MXPEG_DECODER)           += mxpegdec.o
OBJS-$(CONFIG_NELLYMOSER_DECODER)      += nellymoserdec.o nellymoser.o
OBJS-$(CONFIG_NELLYMOSER_ENCODER)      += nellymoserenc.o nellymoser.o
OBJS-$(CONFIG_NUV_DECODER)             += nuv.o rtjpeg.o
OBJS-$(CONFIG_ON2AVC_DECODER)          += on2avc.o on2avcdata.o
OBJS-$(CONFIG_OPUS_DECODER)            += opusdec.o opus.o opus_celt.o \
                                          opus_silk.o vorbis_data.o
OBJS-$(CONFIG_PAF_AUDIO_DECODER)       += pafaudio.o
OBJS-$(CONFIG_PAF_VIDEO_DECODER)       += pafvideo.o
OBJS-$(CONFIG_PAM_DECODER)             += pnmdec.o pnm.o
OBJS-$(CONFIG_PAM_ENCODER)             += pamenc.o
OBJS-$(CONFIG_PBM_DECODER)             += pnmdec.o pnm.o
OBJS-$(CONFIG_PBM_ENCODER)             += pnmenc.o
OBJS-$(CONFIG_PCX_DECODER)             += pcx.o
OBJS-$(CONFIG_PCX_ENCODER)             += pcxenc.o
OBJS-$(CONFIG_PGM_DECODER)             += pnmdec.o pnm.o
OBJS-$(CONFIG_PGM_ENCODER)             += pnmenc.o
OBJS-$(CONFIG_PGMYUV_DECODER)          += pnmdec.o pnm.o
OBJS-$(CONFIG_PGMYUV_ENCODER)          += pnmenc.o
OBJS-$(CONFIG_PGSSUB_DECODER)          += pgssubdec.o
OBJS-$(CONFIG_PICTOR_DECODER)          += pictordec.o cga_data.o
OBJS-$(CONFIG_PJS_DECODER)             += textdec.o ass.o
OBJS-$(CONFIG_PNG_DECODER)             += png.o pngdec.o pngdsp.o
OBJS-$(CONFIG_PNG_ENCODER)             += png.o pngenc.o
OBJS-$(CONFIG_PPM_DECODER)             += pnmdec.o pnm.o
OBJS-$(CONFIG_PPM_ENCODER)             += pnmenc.o
OBJS-$(CONFIG_PRORES_DECODER)          += proresdec2.o proresdsp.o proresdata.o
OBJS-$(CONFIG_PRORES_LGPL_DECODER)     += proresdec_lgpl.o proresdsp.o proresdata.o
OBJS-$(CONFIG_PRORES_ENCODER)          += proresenc_anatoliy.o
OBJS-$(CONFIG_PRORES_AW_ENCODER)       += proresenc_anatoliy.o
OBJS-$(CONFIG_PRORES_KS_ENCODER)       += proresenc_kostya.o proresdata.o
OBJS-$(CONFIG_PTX_DECODER)             += ptx.o
OBJS-$(CONFIG_QCELP_DECODER)           += qcelpdec.o                     \
                                          celp_filters.o acelp_vectors.o \
                                          acelp_filters.o
OBJS-$(CONFIG_QDM2_DECODER)            += qdm2.o
OBJS-$(CONFIG_QDRAW_DECODER)           += qdrw.o
OBJS-$(CONFIG_QPEG_DECODER)            += qpeg.o
OBJS-$(CONFIG_QTRLE_DECODER)           += qtrle.o
OBJS-$(CONFIG_QTRLE_ENCODER)           += qtrleenc.o
OBJS-$(CONFIG_R10K_DECODER)            += r210dec.o
OBJS-$(CONFIG_R10K_ENCODER)            += r210enc.o
OBJS-$(CONFIG_R210_DECODER)            += r210dec.o
OBJS-$(CONFIG_R210_ENCODER)            += r210enc.o
OBJS-$(CONFIG_RA_144_DECODER)          += ra144dec.o ra144.o celp_filters.o
OBJS-$(CONFIG_RA_144_ENCODER)          += ra144enc.o ra144.o celp_filters.o
OBJS-$(CONFIG_RA_288_DECODER)          += ra288.o celp_filters.o
OBJS-$(CONFIG_RALF_DECODER)            += ralf.o
OBJS-$(CONFIG_RAWVIDEO_DECODER)        += rawdec.o
OBJS-$(CONFIG_RAWVIDEO_ENCODER)        += rawenc.o
OBJS-$(CONFIG_REALTEXT_DECODER)        += realtextdec.o ass.o
OBJS-$(CONFIG_RL2_DECODER)             += rl2.o
OBJS-$(CONFIG_ROQ_DECODER)             += roqvideodec.o roqvideo.o
OBJS-$(CONFIG_ROQ_ENCODER)             += roqvideoenc.o roqvideo.o elbg.o
OBJS-$(CONFIG_ROQ_DPCM_DECODER)        += dpcm.o
OBJS-$(CONFIG_ROQ_DPCM_ENCODER)        += roqaudioenc.o
OBJS-$(CONFIG_RPZA_DECODER)            += rpza.o
OBJS-$(CONFIG_RV10_DECODER)            += rv10.o
OBJS-$(CONFIG_RV10_ENCODER)            += rv10enc.o
OBJS-$(CONFIG_RV20_DECODER)            += rv10.o
OBJS-$(CONFIG_RV20_ENCODER)            += rv20enc.o
OBJS-$(CONFIG_RV30_DECODER)            += rv30.o rv34.o rv30dsp.o
OBJS-$(CONFIG_RV40_DECODER)            += rv40.o rv34.o rv40dsp.o
OBJS-$(CONFIG_SAMI_DECODER)            += samidec.o ass.o
OBJS-$(CONFIG_S302M_DECODER)           += s302m.o
OBJS-$(CONFIG_S302M_ENCODER)           += s302menc.o
OBJS-$(CONFIG_SANM_DECODER)            += sanm.o
OBJS-$(CONFIG_SGI_DECODER)             += sgidec.o
OBJS-$(CONFIG_SGI_ENCODER)             += sgienc.o rle.o
OBJS-$(CONFIG_SGIRLE_DECODER)          += sgirledec.o
OBJS-$(CONFIG_SHORTEN_DECODER)         += shorten.o
OBJS-$(CONFIG_SIPR_DECODER)            += sipr.o acelp_pitch_delay.o \
                                          celp_math.o acelp_vectors.o \
                                          acelp_filters.o celp_filters.o \
                                          sipr16k.o
OBJS-$(CONFIG_SMACKAUD_DECODER)        += smacker.o
OBJS-$(CONFIG_SMACKER_DECODER)         += smacker.o
OBJS-$(CONFIG_SMC_DECODER)             += smc.o
OBJS-$(CONFIG_SMVJPEG_DECODER)         += smvjpegdec.o
OBJS-$(CONFIG_SNOW_DECODER)            += snowdec.o snow.o snow_dwt.o
OBJS-$(CONFIG_SNOW_ENCODER)            += snowenc.o snow.o snow_dwt.o             \
                                          h263.o ituh263enc.o
OBJS-$(CONFIG_SOL_DPCM_DECODER)        += dpcm.o
OBJS-$(CONFIG_SONIC_DECODER)           += sonic.o
OBJS-$(CONFIG_SONIC_ENCODER)           += sonic.o
OBJS-$(CONFIG_SONIC_LS_ENCODER)        += sonic.o
OBJS-$(CONFIG_SP5X_DECODER)            += sp5xdec.o
OBJS-$(CONFIG_SRT_DECODER)             += srtdec.o ass.o
OBJS-$(CONFIG_SRT_ENCODER)             += srtenc.o ass_split.o
OBJS-$(CONFIG_STL_DECODER)             += textdec.o ass.o
OBJS-$(CONFIG_SUBRIP_DECODER)          += srtdec.o ass.o
OBJS-$(CONFIG_SUBRIP_ENCODER)          += srtenc.o ass_split.o
OBJS-$(CONFIG_SUBVIEWER1_DECODER)      += textdec.o ass.o
OBJS-$(CONFIG_SUBVIEWER_DECODER)       += subviewerdec.o ass.o
OBJS-$(CONFIG_SUNRAST_DECODER)         += sunrast.o
OBJS-$(CONFIG_SUNRAST_ENCODER)         += sunrastenc.o
OBJS-$(CONFIG_SVQ1_DECODER)            += svq1dec.o svq1.o svq13.o h263.o
OBJS-$(CONFIG_SVQ1_ENCODER)            += svq1enc.o svq1.o    \
                                          h263.o ituh263enc.o
OBJS-$(CONFIG_SVQ3_DECODER)            += svq3.o svq13.o mpegutils.o
OBJS-$(CONFIG_TEXT_DECODER)            += textdec.o ass.o
OBJS-$(CONFIG_TAK_DECODER)             += takdec.o tak.o
OBJS-$(CONFIG_TARGA_DECODER)           += targa.o
OBJS-$(CONFIG_TARGA_ENCODER)           += targaenc.o rle.o
OBJS-$(CONFIG_TARGA_Y216_DECODER)      += targa_y216dec.o
OBJS-$(CONFIG_TDSC_DECODER)            += tdsc.o
OBJS-$(CONFIG_TIERTEXSEQVIDEO_DECODER) += tiertexseqv.o
OBJS-$(CONFIG_TIFF_DECODER)            += tiff.o lzw.o faxcompr.o tiff_data.o tiff_common.o
OBJS-$(CONFIG_TIFF_ENCODER)            += tiffenc.o rle.o lzwenc.o tiff_data.o
OBJS-$(CONFIG_TMV_DECODER)             += tmv.o cga_data.o
OBJS-$(CONFIG_TRUEHD_DECODER)          += mlpdec.o mlpdsp.o
OBJS-$(CONFIG_TRUEMOTION1_DECODER)     += truemotion1.o
OBJS-$(CONFIG_TRUEMOTION2_DECODER)     += truemotion2.o
OBJS-$(CONFIG_TRUESPEECH_DECODER)      += truespeech.o
OBJS-$(CONFIG_TSCC_DECODER)            += tscc.o msrledec.o
OBJS-$(CONFIG_TSCC2_DECODER)           += tscc2.o
OBJS-$(CONFIG_TTA_DECODER)             += tta.o ttadata.o ttadsp.o
OBJS-$(CONFIG_TTA_ENCODER)             += ttaenc.o ttadata.o
OBJS-$(CONFIG_TWINVQ_DECODER)          += twinvqdec.o twinvq.o
OBJS-$(CONFIG_TXD_DECODER)             += txd.o
OBJS-$(CONFIG_ULTI_DECODER)            += ulti.o
OBJS-$(CONFIG_UTVIDEO_DECODER)         += utvideodec.o utvideo.o
OBJS-$(CONFIG_UTVIDEO_ENCODER)         += utvideoenc.o utvideo.o
OBJS-$(CONFIG_V210_DECODER)            += v210dec.o
OBJS-$(CONFIG_V210_ENCODER)            += v210enc.o
OBJS-$(CONFIG_V308_DECODER)            += v308dec.o
OBJS-$(CONFIG_V308_ENCODER)            += v308enc.o
OBJS-$(CONFIG_V408_DECODER)            += v408dec.o
OBJS-$(CONFIG_V408_ENCODER)            += v408enc.o
OBJS-$(CONFIG_V410_DECODER)            += v410dec.o
OBJS-$(CONFIG_V410_ENCODER)            += v410enc.o
OBJS-$(CONFIG_V210X_DECODER)           += v210x.o
OBJS-$(CONFIG_VB_DECODER)              += vb.o
OBJS-$(CONFIG_VBLE_DECODER)            += vble.o
OBJS-$(CONFIG_VC1_DECODER)             += vc1dec.o vc1_block.o vc1_loopfilter.o \
                                          vc1_mc.o vc1_pred.o vc1.o vc1data.o \
                                          vc1dsp.o \
                                          msmpeg4dec.o msmpeg4.o msmpeg4data.o \
                                          wmv2dsp.o
OBJS-$(CONFIG_VCR1_DECODER)            += vcr1.o
OBJS-$(CONFIG_VMDAUDIO_DECODER)        += vmdaudio.o
OBJS-$(CONFIG_VMDVIDEO_DECODER)        += vmdvideo.o
OBJS-$(CONFIG_VMNC_DECODER)            += vmnc.o
OBJS-$(CONFIG_VORBIS_DECODER)          += vorbisdec.o vorbisdsp.o vorbis.o \
                                          vorbis_data.o
OBJS-$(CONFIG_VORBIS_ENCODER)          += vorbisenc.o vorbis.o \
                                          vorbis_data.o
OBJS-$(CONFIG_VP3_DECODER)             += vp3.o
OBJS-$(CONFIG_VP5_DECODER)             += vp5.o vp56.o vp56data.o vp56rac.o
OBJS-$(CONFIG_VP6_DECODER)             += vp6.o vp56.o vp56data.o \
                                          vp6dsp.o vp56rac.o
OBJS-$(CONFIG_VP7_DECODER)             += vp8.o vp56rac.o
OBJS-$(CONFIG_VP8_DECODER)             += vp8.o vp56rac.o
OBJS-$(CONFIG_VP9_DECODER)             += vp9.o vp9dsp.o vp56rac.o vp9dsp_8bpp.o \
                                          vp9dsp_10bpp.o vp9dsp_12bpp.o
OBJS-$(CONFIG_VPLAYER_DECODER)         += textdec.o ass.o
OBJS-$(CONFIG_VQA_DECODER)             += vqavideo.o
OBJS-$(CONFIG_WAVPACK_DECODER)         += wavpack.o
OBJS-$(CONFIG_WAVPACK_ENCODER)         += wavpackenc.o
OBJS-$(CONFIG_WEBP_DECODER)            += vp8.o vp8dsp.o vp56rac.o
OBJS-$(CONFIG_WEBP_DECODER)            += webp.o exif.o tiff_common.o
OBJS-$(CONFIG_WEBVTT_DECODER)          += webvttdec.o ass.o
OBJS-$(CONFIG_WEBVTT_ENCODER)          += webvttenc.o ass_split.o
OBJS-$(CONFIG_WMALOSSLESS_DECODER)     += wmalosslessdec.o wma_common.o
OBJS-$(CONFIG_WMAPRO_DECODER)          += wmaprodec.o wma.o wma_common.o
OBJS-$(CONFIG_WMAV1_DECODER)           += wmadec.o wma.o wma_common.o aactab.o
OBJS-$(CONFIG_WMAV1_ENCODER)           += wmaenc.o wma.o wma_common.o aactab.o
OBJS-$(CONFIG_WMAV2_DECODER)           += wmadec.o wma.o wma_common.o aactab.o
OBJS-$(CONFIG_WMAV2_ENCODER)           += wmaenc.o wma.o wma_common.o aactab.o
OBJS-$(CONFIG_WMAVOICE_DECODER)        += wmavoice.o \
                                          celp_filters.o \
                                          acelp_vectors.o acelp_filters.o
OBJS-$(CONFIG_WMV1_DECODER)            += msmpeg4dec.o msmpeg4.o msmpeg4data.o
<<<<<<< HEAD
OBJS-$(CONFIG_WMV1_ENCODER)            += msmpeg4enc.o
OBJS-$(CONFIG_WMV2_DECODER)            += wmv2dec.o wmv2.o wmv2dsp.o \
=======
OBJS-$(CONFIG_WMV2_DECODER)            += wmv2dec.o wmv2.o \
>>>>>>> a623aa00
                                          msmpeg4dec.o msmpeg4.o msmpeg4data.o
OBJS-$(CONFIG_WMV2_ENCODER)            += wmv2enc.o wmv2.o \
                                          msmpeg4.o msmpeg4enc.o msmpeg4data.o
OBJS-$(CONFIG_WNV1_DECODER)            += wnv1.o
OBJS-$(CONFIG_WS_SND1_DECODER)         += ws-snd1.o
OBJS-$(CONFIG_XAN_DPCM_DECODER)        += dpcm.o
OBJS-$(CONFIG_XAN_WC3_DECODER)         += xan.o
OBJS-$(CONFIG_XAN_WC4_DECODER)         += xxan.o
OBJS-$(CONFIG_XBIN_DECODER)            += bintext.o cga_data.o
OBJS-$(CONFIG_XBM_DECODER)             += xbmdec.o
OBJS-$(CONFIG_XBM_ENCODER)             += xbmenc.o
OBJS-$(CONFIG_XFACE_DECODER)           += xfacedec.o xface.o
OBJS-$(CONFIG_XFACE_ENCODER)           += xfaceenc.o xface.o
OBJS-$(CONFIG_XL_DECODER)              += xl.o
OBJS-$(CONFIG_XSUB_DECODER)            += xsubdec.o
OBJS-$(CONFIG_XSUB_ENCODER)            += xsubenc.o
OBJS-$(CONFIG_XWD_DECODER)             += xwddec.o
OBJS-$(CONFIG_XWD_ENCODER)             += xwdenc.o
OBJS-$(CONFIG_Y41P_DECODER)            += y41pdec.o
OBJS-$(CONFIG_Y41P_ENCODER)            += y41penc.o
OBJS-$(CONFIG_YOP_DECODER)             += yop.o
OBJS-$(CONFIG_YUV4_DECODER)            += yuv4dec.o
OBJS-$(CONFIG_YUV4_ENCODER)            += yuv4enc.o
OBJS-$(CONFIG_ZEROCODEC_DECODER)       += zerocodec.o
OBJS-$(CONFIG_ZLIB_DECODER)            += lcldec.o
OBJS-$(CONFIG_ZLIB_ENCODER)            += lclenc.o
OBJS-$(CONFIG_ZMBV_DECODER)            += zmbv.o
OBJS-$(CONFIG_ZMBV_ENCODER)            += zmbvenc.o

# (AD)PCM decoders/encoders
OBJS-$(CONFIG_PCM_ALAW_DECODER)           += pcm.o
OBJS-$(CONFIG_PCM_ALAW_ENCODER)           += pcm.o
OBJS-$(CONFIG_PCM_BLURAY_DECODER)         += pcm-bluray.o
OBJS-$(CONFIG_PCM_DVD_DECODER)            += pcm-dvd.o
OBJS-$(CONFIG_PCM_F32BE_DECODER)          += pcm.o
OBJS-$(CONFIG_PCM_F32BE_ENCODER)          += pcm.o
OBJS-$(CONFIG_PCM_F32LE_DECODER)          += pcm.o
OBJS-$(CONFIG_PCM_F32LE_ENCODER)          += pcm.o
OBJS-$(CONFIG_PCM_F64BE_DECODER)          += pcm.o
OBJS-$(CONFIG_PCM_F64BE_ENCODER)          += pcm.o
OBJS-$(CONFIG_PCM_F64LE_DECODER)          += pcm.o
OBJS-$(CONFIG_PCM_F64LE_ENCODER)          += pcm.o
OBJS-$(CONFIG_PCM_LXF_DECODER)            += pcm.o
OBJS-$(CONFIG_PCM_MULAW_DECODER)          += pcm.o
OBJS-$(CONFIG_PCM_MULAW_ENCODER)          += pcm.o
OBJS-$(CONFIG_PCM_S8_DECODER)             += pcm.o
OBJS-$(CONFIG_PCM_S8_ENCODER)             += pcm.o
OBJS-$(CONFIG_PCM_S8_PLANAR_DECODER)      += pcm.o
OBJS-$(CONFIG_PCM_S8_PLANAR_ENCODER)      += pcm.o
OBJS-$(CONFIG_PCM_S16BE_DECODER)          += pcm.o
OBJS-$(CONFIG_PCM_S16BE_ENCODER)          += pcm.o
OBJS-$(CONFIG_PCM_S16BE_PLANAR_DECODER)   += pcm.o
OBJS-$(CONFIG_PCM_S16BE_PLANAR_ENCODER)   += pcm.o
OBJS-$(CONFIG_PCM_S16LE_DECODER)          += pcm.o
OBJS-$(CONFIG_PCM_S16LE_ENCODER)          += pcm.o
OBJS-$(CONFIG_PCM_S16LE_PLANAR_DECODER)   += pcm.o
OBJS-$(CONFIG_PCM_S16LE_PLANAR_ENCODER)   += pcm.o
OBJS-$(CONFIG_PCM_S24BE_DECODER)          += pcm.o
OBJS-$(CONFIG_PCM_S24BE_ENCODER)          += pcm.o
OBJS-$(CONFIG_PCM_S24DAUD_DECODER)        += pcm.o
OBJS-$(CONFIG_PCM_S24DAUD_ENCODER)        += pcm.o
OBJS-$(CONFIG_PCM_S24LE_DECODER)          += pcm.o
OBJS-$(CONFIG_PCM_S24LE_ENCODER)          += pcm.o
OBJS-$(CONFIG_PCM_S24LE_PLANAR_DECODER)   += pcm.o
OBJS-$(CONFIG_PCM_S24LE_PLANAR_ENCODER)   += pcm.o
OBJS-$(CONFIG_PCM_S32BE_DECODER)          += pcm.o
OBJS-$(CONFIG_PCM_S32BE_ENCODER)          += pcm.o
OBJS-$(CONFIG_PCM_S32LE_DECODER)          += pcm.o
OBJS-$(CONFIG_PCM_S32LE_ENCODER)          += pcm.o
OBJS-$(CONFIG_PCM_S32LE_PLANAR_DECODER)   += pcm.o
OBJS-$(CONFIG_PCM_S32LE_PLANAR_ENCODER)   += pcm.o
OBJS-$(CONFIG_PCM_U8_DECODER)             += pcm.o
OBJS-$(CONFIG_PCM_U8_ENCODER)             += pcm.o
OBJS-$(CONFIG_PCM_U16BE_DECODER)          += pcm.o
OBJS-$(CONFIG_PCM_U16BE_ENCODER)          += pcm.o
OBJS-$(CONFIG_PCM_U16LE_DECODER)          += pcm.o
OBJS-$(CONFIG_PCM_U16LE_ENCODER)          += pcm.o
OBJS-$(CONFIG_PCM_U24BE_DECODER)          += pcm.o
OBJS-$(CONFIG_PCM_U24BE_ENCODER)          += pcm.o
OBJS-$(CONFIG_PCM_U24LE_DECODER)          += pcm.o
OBJS-$(CONFIG_PCM_U24LE_ENCODER)          += pcm.o
OBJS-$(CONFIG_PCM_U32BE_DECODER)          += pcm.o
OBJS-$(CONFIG_PCM_U32BE_ENCODER)          += pcm.o
OBJS-$(CONFIG_PCM_U32LE_DECODER)          += pcm.o
OBJS-$(CONFIG_PCM_U32LE_ENCODER)          += pcm.o
OBJS-$(CONFIG_PCM_ZORK_DECODER)           += pcm.o

OBJS-$(CONFIG_ADPCM_4XM_DECODER)          += adpcm.o adpcm_data.o
OBJS-$(CONFIG_ADPCM_ADX_DECODER)          += adxdec.o adx.o
OBJS-$(CONFIG_ADPCM_ADX_ENCODER)          += adxenc.o adx.o
OBJS-$(CONFIG_ADPCM_AFC_DECODER)          += adpcm.o adpcm_data.o
OBJS-$(CONFIG_ADPCM_CT_DECODER)           += adpcm.o adpcm_data.o
OBJS-$(CONFIG_ADPCM_DTK_DECODER)          += adpcm.o adpcm_data.o
OBJS-$(CONFIG_ADPCM_EA_DECODER)           += adpcm.o adpcm_data.o
OBJS-$(CONFIG_ADPCM_EA_MAXIS_XA_DECODER)  += adpcm.o adpcm_data.o
OBJS-$(CONFIG_ADPCM_EA_R1_DECODER)        += adpcm.o adpcm_data.o
OBJS-$(CONFIG_ADPCM_EA_R2_DECODER)        += adpcm.o adpcm_data.o
OBJS-$(CONFIG_ADPCM_EA_R3_DECODER)        += adpcm.o adpcm_data.o
OBJS-$(CONFIG_ADPCM_EA_XAS_DECODER)       += adpcm.o adpcm_data.o
OBJS-$(CONFIG_ADPCM_G722_DECODER)         += g722.o g722dsp.o g722dec.o
OBJS-$(CONFIG_ADPCM_G722_ENCODER)         += g722.o g722dsp.o g722enc.o
OBJS-$(CONFIG_ADPCM_G726_DECODER)         += g726.o
OBJS-$(CONFIG_ADPCM_G726_ENCODER)         += g726.o
OBJS-$(CONFIG_ADPCM_G726LE_DECODER)       += g726.o
OBJS-$(CONFIG_ADPCM_IMA_AMV_DECODER)      += adpcm.o adpcm_data.o
OBJS-$(CONFIG_ADPCM_IMA_APC_DECODER)      += adpcm.o adpcm_data.o
OBJS-$(CONFIG_ADPCM_IMA_DK3_DECODER)      += adpcm.o adpcm_data.o
OBJS-$(CONFIG_ADPCM_IMA_DK4_DECODER)      += adpcm.o adpcm_data.o
OBJS-$(CONFIG_ADPCM_IMA_EA_EACS_DECODER)  += adpcm.o adpcm_data.o
OBJS-$(CONFIG_ADPCM_IMA_EA_SEAD_DECODER)  += adpcm.o adpcm_data.o
OBJS-$(CONFIG_ADPCM_IMA_ISS_DECODER)      += adpcm.o adpcm_data.o
OBJS-$(CONFIG_ADPCM_IMA_OKI_DECODER)      += adpcm.o adpcm_data.o
OBJS-$(CONFIG_ADPCM_IMA_QT_DECODER)       += adpcm.o adpcm_data.o
OBJS-$(CONFIG_ADPCM_IMA_QT_ENCODER)       += adpcmenc.o adpcm_data.o
OBJS-$(CONFIG_ADPCM_IMA_RAD_DECODER)      += adpcm.o adpcm_data.o
OBJS-$(CONFIG_ADPCM_IMA_SMJPEG_DECODER)   += adpcm.o adpcm_data.o
OBJS-$(CONFIG_ADPCM_IMA_WAV_DECODER)      += adpcm.o adpcm_data.o
OBJS-$(CONFIG_ADPCM_IMA_WAV_ENCODER)      += adpcmenc.o adpcm_data.o
OBJS-$(CONFIG_ADPCM_IMA_WS_DECODER)       += adpcm.o adpcm_data.o
OBJS-$(CONFIG_ADPCM_MS_DECODER)           += adpcm.o adpcm_data.o
OBJS-$(CONFIG_ADPCM_MS_ENCODER)           += adpcmenc.o adpcm_data.o
OBJS-$(CONFIG_ADPCM_SBPRO_2_DECODER)      += adpcm.o adpcm_data.o
OBJS-$(CONFIG_ADPCM_SBPRO_3_DECODER)      += adpcm.o adpcm_data.o
OBJS-$(CONFIG_ADPCM_SBPRO_4_DECODER)      += adpcm.o adpcm_data.o
OBJS-$(CONFIG_ADPCM_SWF_DECODER)          += adpcm.o adpcm_data.o
OBJS-$(CONFIG_ADPCM_SWF_ENCODER)          += adpcmenc.o adpcm_data.o
OBJS-$(CONFIG_ADPCM_THP_DECODER)          += adpcm.o adpcm_data.o
OBJS-$(CONFIG_ADPCM_VIMA_DECODER)         += vima.o adpcm_data.o
OBJS-$(CONFIG_ADPCM_XA_DECODER)           += adpcm.o adpcm_data.o
OBJS-$(CONFIG_ADPCM_YAMAHA_DECODER)       += adpcm.o adpcm_data.o
OBJS-$(CONFIG_ADPCM_YAMAHA_ENCODER)       += adpcmenc.o adpcm_data.o
OBJS-$(CONFIG_VIMA_DECODER)               += vima.o adpcm_data.o

# hardware accelerators
OBJS-$(CONFIG_D3D11VA)                    += dxva2.o
OBJS-$(CONFIG_DXVA2)                      += dxva2.o
OBJS-$(CONFIG_VAAPI)                      += vaapi.o
OBJS-$(CONFIG_VDA)                        += vda.o
OBJS-$(CONFIG_VDPAU)                      += vdpau.o

OBJS-$(CONFIG_H263_VAAPI_HWACCEL)         += vaapi_mpeg4.o
OBJS-$(CONFIG_H263_VDPAU_HWACCEL)         += vdpau_mpeg4.o
OBJS-$(CONFIG_H264_D3D11VA_HWACCEL)       += dxva2_h264.o
OBJS-$(CONFIG_H264_DXVA2_HWACCEL)         += dxva2_h264.o
OBJS-$(CONFIG_H264_VAAPI_HWACCEL)         += vaapi_h264.o
OBJS-$(CONFIG_H264_VDA_HWACCEL)           += vda_h264.o
OBJS-$(CONFIG_H264_VDPAU_HWACCEL)         += vdpau_h264.o
OBJS-$(CONFIG_HEVC_D3D11VA_HWACCEL)       += dxva2_hevc.o
OBJS-$(CONFIG_HEVC_DXVA2_HWACCEL)         += dxva2_hevc.o
OBJS-$(CONFIG_HEVC_VDPAU_HWACCEL)         += vdpau_hevc.o
OBJS-$(CONFIG_MPEG1_VDPAU_HWACCEL)        += vdpau_mpeg12.o
OBJS-$(CONFIG_MPEG1_XVMC_HWACCEL)         += mpegvideo_xvmc.o
OBJS-$(CONFIG_MPEG2_D3D11VA_HWACCEL)      += dxva2_mpeg2.o
OBJS-$(CONFIG_MPEG2_DXVA2_HWACCEL)        += dxva2_mpeg2.o
OBJS-$(CONFIG_MPEG2_VAAPI_HWACCEL)        += vaapi_mpeg2.o
OBJS-$(CONFIG_MPEG2_VDPAU_HWACCEL)        += vdpau_mpeg12.o
OBJS-$(CONFIG_MPEG2_XVMC_HWACCEL)         += mpegvideo_xvmc.o
OBJS-$(CONFIG_MPEG4_VAAPI_HWACCEL)        += vaapi_mpeg4.o
OBJS-$(CONFIG_MPEG4_VDPAU_HWACCEL)        += vdpau_mpeg4.o
OBJS-$(CONFIG_VC1_D3D11VA_HWACCEL)        += dxva2_vc1.o
OBJS-$(CONFIG_VC1_DXVA2_HWACCEL)          += dxva2_vc1.o
OBJS-$(CONFIG_VC1_VAAPI_HWACCEL)          += vaapi_vc1.o
OBJS-$(CONFIG_VC1_VDPAU_HWACCEL)          += vdpau_vc1.o

# libavformat dependencies
OBJS-$(CONFIG_ADTS_MUXER)              += mpeg4audio.o
OBJS-$(CONFIG_CAF_DEMUXER)             += mpeg4audio.o mpegaudiodata.o  \
                                          ac3tab.o
OBJS-$(CONFIG_FLAC_DEMUXER)            += flac.o flacdata.o vorbis_data.o
OBJS-$(CONFIG_FLAC_MUXER)              += flac.o flacdata.o vorbis_data.o
OBJS-$(CONFIG_FLV_DEMUXER)             += mpeg4audio.o
OBJS-$(CONFIG_GXF_DEMUXER)             += mpeg12data.o
OBJS-$(CONFIG_IFF_DEMUXER)             += iff.o
OBJS-$(CONFIG_ISMV_MUXER)              += mpeg4audio.o mpegaudiodata.o
OBJS-$(CONFIG_LATM_MUXER)              += mpeg4audio.o
OBJS-$(CONFIG_MATROSKA_AUDIO_MUXER)    += mpeg4audio.o vorbis_data.o    \
                                          flac.o flacdata.o
OBJS-$(CONFIG_MATROSKA_DEMUXER)        += mpeg4audio.o mpegaudiodata.o
OBJS-$(CONFIG_MATROSKA_MUXER)          += mpeg4audio.o mpegaudiodata.o  \
                                          flac.o flacdata.o vorbis_data.o
OBJS-$(CONFIG_MP2_MUXER)               += mpegaudiodata.o mpegaudiodecheader.o
OBJS-$(CONFIG_MP3_MUXER)               += mpegaudiodata.o mpegaudiodecheader.o
OBJS-$(CONFIG_MOV_DEMUXER)             += mpeg4audio.o mpegaudiodata.o ac3tab.o
OBJS-$(CONFIG_MOV_MUXER)               += mpeg4audio.o mpegaudiodata.o
OBJS-$(CONFIG_MPEGTS_MUXER)            += mpeg4audio.o
OBJS-$(CONFIG_MPEGTS_DEMUXER)          += mpeg4audio.o mpegaudiodata.o
OBJS-$(CONFIG_MXF_MUXER)               += dnxhddata.o
OBJS-$(CONFIG_NUT_MUXER)               += mpegaudiodata.o
OBJS-$(CONFIG_NUT_DEMUXER)             += mpegaudiodata.o mpeg4audio.o
OBJS-$(CONFIG_OGA_MUXER)               += flac.o flacdata.o
OBJS-$(CONFIG_OGG_DEMUXER)             += mpeg12data.o \
                                          dirac.o vorbis_data.o
OBJS-$(CONFIG_OGG_MUXER)               += flac.o flacdata.o \
                                          vorbis_data.o
OBJS-$(CONFIG_RTP_MUXER)               += mpeg4audio.o
OBJS-$(CONFIG_SPDIF_DEMUXER)           += aacadtsdec.o mpeg4audio.o
OBJS-$(CONFIG_SPDIF_MUXER)             += dca.o
OBJS-$(CONFIG_TAK_DEMUXER)             += tak.o
OBJS-$(CONFIG_WEBM_MUXER)              += mpeg4audio.o mpegaudiodata.o  \
                                          flac.o flacdata.o \
                                          vorbis_data.o
OBJS-$(CONFIG_WTV_DEMUXER)             += mpeg4audio.o mpegaudiodata.o

# libavfilter dependencies
OBJS-$(CONFIG_ELBG_FILTER)             += elbg.o

# external codec libraries
OBJS-$(CONFIG_LIBAACPLUS_ENCODER)         += libaacplus.o
OBJS-$(CONFIG_LIBCELT_DECODER)            += libcelt_dec.o
OBJS-$(CONFIG_LIBDCADEC_DECODER)          += libdcadec.o dca.o
OBJS-$(CONFIG_LIBFAAC_ENCODER)            += libfaac.o
OBJS-$(CONFIG_LIBFDK_AAC_DECODER)         += libfdk-aacdec.o
OBJS-$(CONFIG_LIBFDK_AAC_ENCODER)         += libfdk-aacenc.o
OBJS-$(CONFIG_LIBGSM_DECODER)             += libgsmdec.o
OBJS-$(CONFIG_LIBGSM_ENCODER)             += libgsmenc.o
OBJS-$(CONFIG_LIBGSM_MS_DECODER)          += libgsmdec.o
OBJS-$(CONFIG_LIBGSM_MS_ENCODER)          += libgsmenc.o
OBJS-$(CONFIG_LIBILBC_DECODER)            += libilbc.o
OBJS-$(CONFIG_LIBILBC_ENCODER)            += libilbc.o
OBJS-$(CONFIG_LIBKVAZAAR_ENCODER)         += libkvazaar.o
OBJS-$(CONFIG_LIBMP3LAME_ENCODER)         += libmp3lame.o mpegaudiodecheader.o
OBJS-$(CONFIG_LIBOPENCORE_AMRNB_DECODER)  += libopencore-amr.o
OBJS-$(CONFIG_LIBOPENCORE_AMRNB_ENCODER)  += libopencore-amr.o
OBJS-$(CONFIG_LIBOPENCORE_AMRWB_DECODER)  += libopencore-amr.o
OBJS-$(CONFIG_LIBOPENH264_ENCODER)        += libopenh264enc.o
OBJS-$(CONFIG_LIBOPENJPEG_DECODER)        += libopenjpegdec.o
OBJS-$(CONFIG_LIBOPENJPEG_ENCODER)        += libopenjpegenc.o
OBJS-$(CONFIG_LIBOPUS_DECODER)            += libopusdec.o libopus.o     \
                                             vorbis_data.o
OBJS-$(CONFIG_LIBOPUS_ENCODER)            += libopusenc.o libopus.o     \
                                             vorbis_data.o
OBJS-$(CONFIG_LIBSCHROEDINGER_DECODER)    += libschroedingerdec.o \
                                             libschroedinger.o
OBJS-$(CONFIG_LIBSCHROEDINGER_ENCODER)    += libschroedingerenc.o \
                                             libschroedinger.o
OBJS-$(CONFIG_LIBSHINE_ENCODER)           += libshine.o
OBJS-$(CONFIG_LIBSPEEX_DECODER)           += libspeexdec.o
OBJS-$(CONFIG_LIBSPEEX_ENCODER)           += libspeexenc.o
OBJS-$(CONFIG_LIBSTAGEFRIGHT_H264_DECODER)+= libstagefright.o
OBJS-$(CONFIG_LIBTHEORA_ENCODER)          += libtheoraenc.o
OBJS-$(CONFIG_LIBTWOLAME_ENCODER)         += libtwolame.o
OBJS-$(CONFIG_LIBUTVIDEO_DECODER)         += libutvideodec.o
OBJS-$(CONFIG_LIBUTVIDEO_ENCODER)         += libutvideoenc.o
OBJS-$(CONFIG_LIBVO_AACENC_ENCODER)       += libvo-aacenc.o mpeg4audio.o
OBJS-$(CONFIG_LIBVO_AMRWBENC_ENCODER)     += libvo-amrwbenc.o
OBJS-$(CONFIG_LIBVORBIS_DECODER)          += libvorbisdec.o
OBJS-$(CONFIG_LIBVORBIS_ENCODER)          += libvorbisenc.o \
                                             vorbis_data.o
OBJS-$(CONFIG_LIBVPX_VP8_DECODER)         += libvpxdec.o
OBJS-$(CONFIG_LIBVPX_VP8_ENCODER)         += libvpxenc.o
OBJS-$(CONFIG_LIBVPX_VP9_DECODER)         += libvpxdec.o libvpx.o
OBJS-$(CONFIG_LIBVPX_VP9_ENCODER)         += libvpxenc.o libvpx.o
OBJS-$(CONFIG_LIBWAVPACK_ENCODER)         += libwavpackenc.o
OBJS-$(CONFIG_LIBWEBP_ENCODER)            += libwebpenc_common.o libwebpenc.o
OBJS-$(CONFIG_LIBWEBP_ANIM_ENCODER)       += libwebpenc_common.o libwebpenc_animencoder.o
OBJS-$(CONFIG_LIBX262_ENCODER)            += libx264.o
OBJS-$(CONFIG_LIBX264_ENCODER)            += libx264.o
OBJS-$(CONFIG_LIBX265_ENCODER)            += libx265.o
OBJS-$(CONFIG_LIBXAVS_ENCODER)            += libxavs.o
OBJS-$(CONFIG_LIBXVID_ENCODER)            += libxvid.o
OBJS-$(CONFIG_LIBZVBI_TELETEXT_DECODER)   += libzvbi-teletextdec.o

# parsers
OBJS-$(CONFIG_AAC_PARSER)              += aac_parser.o aac_ac3_parser.o \
                                          aacadtsdec.o mpeg4audio.o
OBJS-$(CONFIG_AAC_LATM_PARSER)         += latm_parser.o
OBJS-$(CONFIG_AC3_PARSER)              += ac3_parser.o ac3tab.o \
                                          aac_ac3_parser.o
OBJS-$(CONFIG_ADX_PARSER)              += adx_parser.o adx.o
OBJS-$(CONFIG_BMP_PARSER)              += bmp_parser.o
OBJS-$(CONFIG_CAVSVIDEO_PARSER)        += cavs_parser.o
OBJS-$(CONFIG_COOK_PARSER)             += cook_parser.o
OBJS-$(CONFIG_DCA_PARSER)              += dca_parser.o dca.o
OBJS-$(CONFIG_DIRAC_PARSER)            += dirac_parser.o
OBJS-$(CONFIG_DNXHD_PARSER)            += dnxhd_parser.o
OBJS-$(CONFIG_DPX_PARSER)              += dpx_parser.o
OBJS-$(CONFIG_DVBSUB_PARSER)           += dvbsub_parser.o
OBJS-$(CONFIG_DVD_NAV_PARSER)          += dvd_nav_parser.o
OBJS-$(CONFIG_DVDSUB_PARSER)           += dvdsub_parser.o
OBJS-$(CONFIG_FLAC_PARSER)             += flac_parser.o flacdata.o flac.o \
                                          vorbis_data.o
OBJS-$(CONFIG_GSM_PARSER)              += gsm_parser.o
OBJS-$(CONFIG_H261_PARSER)             += h261_parser.o
OBJS-$(CONFIG_H263_PARSER)             += h263_parser.o
OBJS-$(CONFIG_H264_PARSER)             += h264_parser.o
OBJS-$(CONFIG_HEVC_PARSER)             += hevc_parser.o hevc_parse.o hevc_ps.o hevc_data.o
OBJS-$(CONFIG_MJPEG_PARSER)            += mjpeg_parser.o
OBJS-$(CONFIG_MLP_PARSER)              += mlp_parser.o mlp.o
OBJS-$(CONFIG_MPEG4VIDEO_PARSER)       += mpeg4video_parser.o h263.o \
                                          mpeg4videodec.o mpeg4video.o \
                                          ituh263dec.o h263dec.o
OBJS-$(CONFIG_PNG_PARSER)              += png_parser.o
OBJS-$(CONFIG_MPEGAUDIO_PARSER)        += mpegaudio_parser.o \
                                          mpegaudiodecheader.o mpegaudiodata.o
OBJS-$(CONFIG_MPEGVIDEO_PARSER)        += mpegvideo_parser.o    \
                                          mpeg12.o mpeg12data.o
OBJS-$(CONFIG_OPUS_PARSER)             += opus_parser.o opus.o vorbis_data.o
OBJS-$(CONFIG_PNG_PARSER)              += png_parser.o
OBJS-$(CONFIG_PNM_PARSER)              += pnm_parser.o pnm.o
OBJS-$(CONFIG_RV30_PARSER)             += rv34_parser.o
OBJS-$(CONFIG_RV40_PARSER)             += rv34_parser.o
OBJS-$(CONFIG_TAK_PARSER)              += tak_parser.o tak.o
OBJS-$(CONFIG_VC1_PARSER)              += vc1_parser.o
OBJS-$(CONFIG_VP3_PARSER)              += vp3_parser.o
OBJS-$(CONFIG_VP8_PARSER)              += vp8_parser.o
OBJS-$(CONFIG_VP9_PARSER)              += vp9_parser.o

# bitstream filters
OBJS-$(CONFIG_AAC_ADTSTOASC_BSF)          += aac_adtstoasc_bsf.o aacadtsdec.o \
                                             mpeg4audio.o
OBJS-$(CONFIG_CHOMP_BSF)                  += chomp_bsf.o
OBJS-$(CONFIG_DUMP_EXTRADATA_BSF)         += dump_extradata_bsf.o
OBJS-$(CONFIG_H264_MP4TOANNEXB_BSF)       += h264_mp4toannexb_bsf.o
OBJS-$(CONFIG_IMX_DUMP_HEADER_BSF)        += imx_dump_header_bsf.o
OBJS-$(CONFIG_MJPEG2JPEG_BSF)             += mjpeg2jpeg_bsf.o
OBJS-$(CONFIG_MJPEGA_DUMP_HEADER_BSF)     += mjpega_dump_header_bsf.o
OBJS-$(CONFIG_MPEG4_UNPACK_BFRAMES_BSF)   += mpeg4_unpack_bframes_bsf.o
OBJS-$(CONFIG_MOV2TEXTSUB_BSF)            += movsub_bsf.o
OBJS-$(CONFIG_MP3_HEADER_DECOMPRESS_BSF)  += mp3_header_decompress_bsf.o \
                                             mpegaudiodata.o
OBJS-$(CONFIG_NOISE_BSF)                  += noise_bsf.o
OBJS-$(CONFIG_REMOVE_EXTRADATA_BSF)       += remove_extradata_bsf.o
OBJS-$(CONFIG_TEXT2MOVSUB_BSF)            += movsub_bsf.o

# thread libraries
OBJS-$(HAVE_LIBC_MSVCRT)               += file_open.o
OBJS-$(HAVE_THREADS)                   += pthread.o pthread_slice.o pthread_frame.o

OBJS-$(CONFIG_FRAME_THREAD_ENCODER)    += frame_thread_encoder.o

# Windows resource file
SLIBOBJS-$(HAVE_GNU_WINDRES)           += avcodecres.o

SKIPHEADERS                            += %_tablegen.h                  \
                                          %_tables.h                    \
                                          aac_tablegen_decl.h           \
                                          fft-internal.h                \
                                          libutvideo.h                  \
                                          old_codec_ids.h               \
                                          tableprint.h                  \
                                          tableprint_vlc.h              \
                                          $(ARCH)/vp56_arith.h          \

SKIPHEADERS-$(CONFIG_D3D11VA)          += d3d11va.h dxva2_internal.h
SKIPHEADERS-$(CONFIG_DXVA2)            += dxva2.h dxva2_internal.h
SKIPHEADERS-$(CONFIG_LIBSCHROEDINGER)  += libschroedinger.h
SKIPHEADERS-$(CONFIG_LIBUTVIDEO)       += libutvideo.h
SKIPHEADERS-$(CONFIG_QSV)              += qsv.h qsv_internal.h
SKIPHEADERS-$(CONFIG_QSVDEC)           += qsvdec.h
SKIPHEADERS-$(CONFIG_QSVENC)           += qsvenc.h
SKIPHEADERS-$(CONFIG_XVMC)             += xvmc.h
SKIPHEADERS-$(CONFIG_VAAPI)            += vaapi_internal.h
SKIPHEADERS-$(CONFIG_VDA)              += vda.h vda_internal.h
SKIPHEADERS-$(CONFIG_VDPAU)            += vdpau.h vdpau_internal.h

TESTPROGS = imgconvert                                                  \
            jpeg2000dwt                                                 \
            mathops                                                    \
            options                                                     \
            avfft                                                       \

TESTPROGS-$(CONFIG_CABAC)                 += cabac
TESTPROGS-$(CONFIG_FFT)                   += fft fft-fixed fft-fixed32
TESTPROGS-$(CONFIG_IDCTDSP)               += dct
TESTPROGS-$(CONFIG_IIRFILTER)             += iirfilter
TESTPROGS-$(HAVE_MMX)                     += motion
TESTPROGS-$(CONFIG_GOLOMB)                += golomb
TESTPROGS-$(CONFIG_RANGECODER)            += rangecoder
TESTPROGS-$(CONFIG_SNOW_ENCODER)          += snowenc

TESTOBJS = dctref.o

TOOLS = fourcc2pixfmt

HOSTPROGS = aac_tablegen                                                \
            aacps_tablegen                                              \
            aacsbr_tablegen                                             \
            cabac_tablegen                                              \
            cbrt_tablegen                                               \
            cbrt_fixed_tablegen                                         \
            cos_tablegen                                                \
            dsd_tablegen                                                \
            dv_tablegen                                                 \
            motionpixels_tablegen                                       \
            mpegaudio_tablegen                                          \
            pcm_tablegen                                                \
            qdm2_tablegen                                               \
            sinewin_tablegen                                            \
            sinewin_fixed_tablegen                                      \

CLEANFILES = *_tables.c *_tables.h *_tablegen$(HOSTEXESUF)

$(SUBDIR)dct-test$(EXESUF): $(SUBDIR)dctref.o $(SUBDIR)aandcttab.o
$(SUBDIR)dv_tablegen$(HOSTEXESUF): $(SUBDIR)dvdata_host.o

TRIG_TABLES  = cos cos_fixed sin
TRIG_TABLES := $(TRIG_TABLES:%=$(SUBDIR)%_tables.c)

$(TRIG_TABLES): $(SUBDIR)%_tables.c: $(SUBDIR)cos_tablegen$(HOSTEXESUF)
	$(M)./$< $* > $@

ifdef CONFIG_SMALL
$(SUBDIR)%_tablegen$(HOSTEXESUF): HOSTCFLAGS += -DCONFIG_SMALL=1
else
$(SUBDIR)%_tablegen$(HOSTEXESUF): HOSTCFLAGS += -DCONFIG_SMALL=0
endif

GEN_HEADERS = cabac_tables.h cbrt_tables.h cbrt_fixed_tables.h aacps_tables.h aacsbr_tables.h aac_tables.h dsd_tables.h dv_tables.h     \
              sinewin_tables.h sinewin_fixed_tables.h mpegaudio_tables.h motionpixels_tables.h \
              pcm_tables.h qdm2_tables.h
GEN_HEADERS := $(addprefix $(SUBDIR), $(GEN_HEADERS))

$(GEN_HEADERS): $(SUBDIR)%_tables.h: $(SUBDIR)%_tablegen$(HOSTEXESUF)
	$(M)./$< > $@

ifdef CONFIG_HARDCODED_TABLES
$(SUBDIR)aacdec.o: $(SUBDIR)cbrt_tables.h
$(SUBDIR)aacdec_fixed.o: $(SUBDIR)cbrt_fixed_tables.h
$(SUBDIR)aacps.o: $(SUBDIR)aacps_tables.h
$(SUBDIR)aacsbr.o: $(SUBDIR)aacsbr_tables.h
$(SUBDIR)aactab.o: $(SUBDIR)aac_tables.h
$(SUBDIR)aactab_fixed.o: $(SUBDIR)aac_fixed_tables.h
$(SUBDIR)cabac.o: $(SUBDIR)cabac_tables.h
$(SUBDIR)dsddec.o: $(SUBDIR)dsd_tables.h
$(SUBDIR)dvenc.o: $(SUBDIR)dv_tables.h
$(SUBDIR)sinewin.o: $(SUBDIR)sinewin_tables.h
$(SUBDIR)sinewin_fixed.o: $(SUBDIR)sinewin_fixed_tables.h
$(SUBDIR)mpegaudiodec_fixed.o: $(SUBDIR)mpegaudio_tables.h
$(SUBDIR)mpegaudiodec_float.o: $(SUBDIR)mpegaudio_tables.h
$(SUBDIR)motionpixels.o: $(SUBDIR)motionpixels_tables.h
$(SUBDIR)pcm.o: $(SUBDIR)pcm_tables.h
$(SUBDIR)qdm2.o: $(SUBDIR)qdm2_tables.h
endif<|MERGE_RESOLUTION|>--- conflicted
+++ resolved
@@ -553,12 +553,8 @@
                                           celp_filters.o \
                                           acelp_vectors.o acelp_filters.o
 OBJS-$(CONFIG_WMV1_DECODER)            += msmpeg4dec.o msmpeg4.o msmpeg4data.o
-<<<<<<< HEAD
 OBJS-$(CONFIG_WMV1_ENCODER)            += msmpeg4enc.o
-OBJS-$(CONFIG_WMV2_DECODER)            += wmv2dec.o wmv2.o wmv2dsp.o \
-=======
 OBJS-$(CONFIG_WMV2_DECODER)            += wmv2dec.o wmv2.o \
->>>>>>> a623aa00
                                           msmpeg4dec.o msmpeg4.o msmpeg4data.o
 OBJS-$(CONFIG_WMV2_ENCODER)            += wmv2enc.o wmv2.o \
                                           msmpeg4.o msmpeg4enc.o msmpeg4data.o
