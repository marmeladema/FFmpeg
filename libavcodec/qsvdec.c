/*
 * Intel MediaSDK QSV codec-independent code
 *
 * copyright (c) 2013 Luca Barbato
 * copyright (c) 2015 Anton Khirnov <anton@khirnov.net>
 *
 * This file is part of FFmpeg.
 *
 * FFmpeg is free software; you can redistribute it and/or
 * modify it under the terms of the GNU Lesser General Public
 * License as published by the Free Software Foundation; either
 * version 2.1 of the License, or (at your option) any later version.
 *
 * FFmpeg is distributed in the hope that it will be useful,
 * but WITHOUT ANY WARRANTY; without even the implied warranty of
 * MERCHANTABILITY or FITNESS FOR A PARTICULAR PURPOSE.  See the GNU
 * Lesser General Public License for more details.
 *
 * You should have received a copy of the GNU Lesser General Public
 * License along with FFmpeg; if not, write to the Free Software
 * Foundation, Inc., 51 Franklin Street, Fifth Floor, Boston, MA 02110-1301 USA
 */

#include <string.h>
#include <sys/types.h>

#include <mfx/mfxvideo.h>

#include "libavutil/common.h"
#include "libavutil/mem.h"
#include "libavutil/log.h"
#include "libavutil/pixfmt.h"
#include "libavutil/time.h"

#include "avcodec.h"
#include "internal.h"
#include "qsv.h"
#include "qsv_internal.h"
#include "qsvdec.h"

int ff_qsv_map_pixfmt(enum AVPixelFormat format)
{
    switch (format) {
    case AV_PIX_FMT_YUV420P:
    case AV_PIX_FMT_YUVJ420P:
        return AV_PIX_FMT_NV12;
    default:
        return AVERROR(ENOSYS);
    }
}

int ff_qsv_decode_init(AVCodecContext *avctx, QSVContext *q)
{
    mfxVideoParam param = { { 0 } };
    int ret;

<<<<<<< HEAD
    q->iopattern  = MFX_IOPATTERN_OUT_SYSTEM_MEMORY;

    if (avctx->hwaccel_context) {
        AVQSVContext *qsv = avctx->hwaccel_context;

        q->session        = qsv->session;
        q->iopattern      = qsv->iopattern;
        q->ext_buffers    = qsv->ext_buffers;
        q->nb_ext_buffers = qsv->nb_ext_buffers;
=======
    q->async_fifo = av_fifo_alloc((1 + q->async_depth) *
                                  (sizeof(mfxSyncPoint) + sizeof(QSVFrame*)));
    if (!q->async_fifo)
        return AVERROR(ENOMEM);

    ret = qsv_init_session(avctx, q, session);
    if (ret < 0) {
        av_log(avctx, AV_LOG_ERROR, "Error initializing an MFX session\n");
        return ret;
>>>>>>> f5c4d38c
    }
    if (!q->session) {
        ret = ff_qsv_init_internal_session(avctx, &q->internal_qs, NULL);
        if (ret < 0)
            return ret;

        q->session = q->internal_qs.session;
    }

    ret = ff_qsv_codec_id_to_mfx(avctx->codec_id);
    if (ret < 0)
        return ret;

    param.mfx.CodecId      = ret;
    param.mfx.CodecProfile = avctx->profile;
    param.mfx.CodecLevel   = avctx->level;

    param.mfx.FrameInfo.BitDepthLuma   = 8;
    param.mfx.FrameInfo.BitDepthChroma = 8;
    param.mfx.FrameInfo.Shift          = 0;
    param.mfx.FrameInfo.FourCC         = MFX_FOURCC_NV12;
    param.mfx.FrameInfo.Width          = avctx->coded_width;
    param.mfx.FrameInfo.Height         = avctx->coded_height;
    param.mfx.FrameInfo.ChromaFormat   = MFX_CHROMAFORMAT_YUV420;

    param.IOPattern   = q->iopattern;
    param.AsyncDepth  = q->async_depth;
    param.ExtParam    = q->ext_buffers;
    param.NumExtParam = q->nb_ext_buffers;

    ret = MFXVideoDECODE_Init(q->session, &param);
    if (ret < 0) {
        av_log(avctx, AV_LOG_ERROR, "Error initializing the MFX video decoder\n");
        return ff_qsv_error(ret);
    }

    return 0;
}

static int alloc_frame(AVCodecContext *avctx, QSVFrame *frame)
{
    int ret;

    ret = ff_get_buffer(avctx, frame->frame, AV_GET_BUFFER_FLAG_REF);
    if (ret < 0)
        return ret;

    if (frame->frame->format == AV_PIX_FMT_QSV) {
        frame->surface = (mfxFrameSurface1*)frame->frame->data[3];
    } else {
        frame->surface_internal.Info.BitDepthLuma   = 8;
        frame->surface_internal.Info.BitDepthChroma = 8;
        frame->surface_internal.Info.FourCC         = MFX_FOURCC_NV12;
        frame->surface_internal.Info.Width          = avctx->coded_width;
        frame->surface_internal.Info.Height         = avctx->coded_height;
        frame->surface_internal.Info.ChromaFormat   = MFX_CHROMAFORMAT_YUV420;

        frame->surface_internal.Data.PitchLow = frame->frame->linesize[0];
        frame->surface_internal.Data.Y        = frame->frame->data[0];
        frame->surface_internal.Data.UV       = frame->frame->data[1];

        frame->surface = &frame->surface_internal;
    }

    return 0;
}

static void qsv_clear_unused_frames(QSVContext *q)
{
    QSVFrame *cur = q->work_frames;
    while (cur) {
        if (cur->surface && !cur->surface->Data.Locked && !cur->queued) {
            cur->surface = NULL;
            av_frame_unref(cur->frame);
        }
        cur = cur->next;
    }
}

static int get_surface(AVCodecContext *avctx, QSVContext *q, mfxFrameSurface1 **surf)
{
    QSVFrame *frame, **last;
    int ret;

    qsv_clear_unused_frames(q);

    frame = q->work_frames;
    last  = &q->work_frames;
    while (frame) {
        if (!frame->surface) {
            ret = alloc_frame(avctx, frame);
            if (ret < 0)
                return ret;
            *surf = frame->surface;
            return 0;
        }

        last  = &frame->next;
        frame = frame->next;
    }

    frame = av_mallocz(sizeof(*frame));
    if (!frame)
        return AVERROR(ENOMEM);
    frame->frame = av_frame_alloc();
    if (!frame->frame) {
        av_freep(&frame);
        return AVERROR(ENOMEM);
    }
    *last = frame;

    ret = alloc_frame(avctx, frame);
    if (ret < 0)
        return ret;

    *surf = frame->surface;

    return 0;
}

static QSVFrame *find_frame(QSVContext *q, mfxFrameSurface1 *surf)
{
    QSVFrame *cur = q->work_frames;
    while (cur) {
        if (surf == cur->surface)
            return cur;
        cur = cur->next;
    }
    return NULL;
}

int ff_qsv_decode(AVCodecContext *avctx, QSVContext *q,
                  AVFrame *frame, int *got_frame,
                  AVPacket *avpkt)
{
    QSVFrame *out_frame;
    mfxFrameSurface1 *insurf;
    mfxFrameSurface1 *outsurf;
    mfxSyncPoint sync;
    mfxBitstream bs = { { { 0 } } };
    int ret;

    if (avpkt->size) {
        bs.Data       = avpkt->data;
        bs.DataLength = avpkt->size;
        bs.MaxLength  = bs.DataLength;
        bs.TimeStamp  = avpkt->pts;
    }

    do {
        ret = get_surface(avctx, q, &insurf);
        if (ret < 0)
            return ret;

        ret = MFXVideoDECODE_DecodeFrameAsync(q->session, avpkt->size ? &bs : NULL,
                                              insurf, &outsurf, &sync);
        if (ret == MFX_WRN_DEVICE_BUSY)
            av_usleep(1);

    } while (ret == MFX_WRN_DEVICE_BUSY || ret == MFX_ERR_MORE_SURFACE);

    if (ret != MFX_ERR_NONE &&
        ret != MFX_ERR_MORE_DATA &&
        ret != MFX_WRN_VIDEO_PARAM_CHANGED &&
        ret != MFX_ERR_MORE_SURFACE) {
        av_log(avctx, AV_LOG_ERROR, "Error during QSV decoding.\n");
        return ff_qsv_error(ret);
    }

    if (sync) {
        QSVFrame *out_frame = find_frame(q, outsurf);

        if (!out_frame) {
            av_log(avctx, AV_LOG_ERROR,
                   "The returned surface does not correspond to any frame\n");
            return AVERROR_BUG;
        }

        out_frame->queued = 1;
        av_fifo_generic_write(q->async_fifo, &out_frame, sizeof(out_frame), NULL);
        av_fifo_generic_write(q->async_fifo, &sync,      sizeof(sync),      NULL);
    }

    if (!av_fifo_space(q->async_fifo) ||
        (!avpkt->size && av_fifo_size(q->async_fifo))) {
        AVFrame *src_frame;

        av_fifo_generic_read(q->async_fifo, &out_frame, sizeof(out_frame), NULL);
        av_fifo_generic_read(q->async_fifo, &sync,      sizeof(sync),      NULL);
        out_frame->queued = 0;

        MFXVideoCORE_SyncOperation(q->session, sync, 60000);

        src_frame = out_frame->frame;

        ret = av_frame_ref(frame, src_frame);
        if (ret < 0)
            return ret;

        outsurf = out_frame->surface;

        frame->pkt_pts = frame->pts = outsurf->Data.TimeStamp;

        frame->repeat_pict =
            outsurf->Info.PicStruct & MFX_PICSTRUCT_FRAME_TRIPLING ? 4 :
            outsurf->Info.PicStruct & MFX_PICSTRUCT_FRAME_DOUBLING ? 2 :
            outsurf->Info.PicStruct & MFX_PICSTRUCT_FIELD_REPEATED ? 1 : 0;
        frame->top_field_first =
            outsurf->Info.PicStruct & MFX_PICSTRUCT_FIELD_TFF;
        frame->interlaced_frame =
            !(outsurf->Info.PicStruct & MFX_PICSTRUCT_PROGRESSIVE);

        *got_frame = 1;
    }

    return bs.DataOffset;
}

int ff_qsv_decode_close(QSVContext *q)
{
    QSVFrame *cur = q->work_frames;

    while (cur) {
        q->work_frames = cur->next;
        av_frame_free(&cur->frame);
        av_freep(&cur);
        cur = q->work_frames;
    }
<<<<<<< HEAD
    ff_qsv_close_internal_session(&q->internal_qs);
=======

    av_fifo_free(q->async_fifo);
    q->async_fifo = NULL;

    if (q->internal_session)
        MFXClose(q->internal_session);
>>>>>>> f5c4d38c

    return 0;
}<|MERGE_RESOLUTION|>--- conflicted
+++ resolved
@@ -54,7 +54,11 @@
     mfxVideoParam param = { { 0 } };
     int ret;
 
-<<<<<<< HEAD
+    q->async_fifo = av_fifo_alloc((1 + q->async_depth) *
+                                  (sizeof(mfxSyncPoint) + sizeof(QSVFrame*)));
+    if (!q->async_fifo)
+        return AVERROR(ENOMEM);
+
     q->iopattern  = MFX_IOPATTERN_OUT_SYSTEM_MEMORY;
 
     if (avctx->hwaccel_context) {
@@ -64,17 +68,6 @@
         q->iopattern      = qsv->iopattern;
         q->ext_buffers    = qsv->ext_buffers;
         q->nb_ext_buffers = qsv->nb_ext_buffers;
-=======
-    q->async_fifo = av_fifo_alloc((1 + q->async_depth) *
-                                  (sizeof(mfxSyncPoint) + sizeof(QSVFrame*)));
-    if (!q->async_fifo)
-        return AVERROR(ENOMEM);
-
-    ret = qsv_init_session(avctx, q, session);
-    if (ret < 0) {
-        av_log(avctx, AV_LOG_ERROR, "Error initializing an MFX session\n");
-        return ret;
->>>>>>> f5c4d38c
     }
     if (!q->session) {
         ret = ff_qsv_init_internal_session(avctx, &q->internal_qs, NULL);
@@ -303,16 +296,11 @@
         av_freep(&cur);
         cur = q->work_frames;
     }
-<<<<<<< HEAD
-    ff_qsv_close_internal_session(&q->internal_qs);
-=======
 
     av_fifo_free(q->async_fifo);
     q->async_fifo = NULL;
 
-    if (q->internal_session)
-        MFXClose(q->internal_session);
->>>>>>> f5c4d38c
+    ff_qsv_close_internal_session(&q->internal_qs);
 
     return 0;
 }