--- conflicted
+++ resolved
@@ -27,24 +27,16 @@
  * For more information on the OpenEXR format, visit:
  *  http://openexr.com/
  *
-<<<<<<< HEAD
- * exr_flt2uint() and exr_halflt2uint() is credited to  Reimar Döffinger.
- * exr_half2float() is credited to Aaftab Munshi; Dan Ginsburg, Dave Shreiner.
- *
-=======
  * exr_flt2uint() and exr_halflt2uint() is credited to Reimar Döffinger.
  * exr_half2float() is credited to Aaftab Munshi, Dan Ginsburg, Dave Shreiner.
->>>>>>> e0bb74a1
  */
 
 #include <float.h>
 #include <zlib.h>
-#include <float.h>
 
 #include "libavutil/imgutils.h"
 #include "libavutil/intfloat.h"
 #include "libavutil/opt.h"
-#include "libavutil/intfloat.h"
 
 #include "avcodec.h"
 #include "bytestream.h"
@@ -119,21 +111,12 @@
     const char *layer;
 
     float gamma;
-<<<<<<< HEAD
-
     uint16_t gamma_table[65536];
-
-=======
-    uint16_t gamma_table[65536];
->>>>>>> e0bb74a1
 } EXRContext;
 
 /* -15 stored using a single precision bias of 127 */
 #define HALF_FLOAT_MIN_BIASED_EXP_AS_SINGLE_FP_EXP 0x38000000
-<<<<<<< HEAD
-=======
-
->>>>>>> e0bb74a1
+
 /* max exponent value in single precision that will be converted
  * to Inf or Nan when stored as a half-float */
 #define HALF_FLOAT_MAX_BIASED_EXP_AS_SINGLE_FP_EXP 0x47800000
@@ -143,11 +126,7 @@
 
 #define HALF_FLOAT_MAX_BIASED_EXP (0x1F << 10)
 
-<<<<<<< HEAD
-/*
-=======
 /**
->>>>>>> e0bb74a1
  * Convert a half float as a uint16_t into a full float.
  *
  * @param hf half float as uint16_t
@@ -156,17 +135,10 @@
  */
 static union av_intfloat32 exr_half2float(uint16_t hf)
 {
-<<<<<<< HEAD
-    unsigned int    sign = (unsigned int)(hf >> 15);
-    unsigned int    mantissa = (unsigned int)(hf & ((1 << 10) - 1));
-    unsigned int    exp = (unsigned int)(hf & HALF_FLOAT_MAX_BIASED_EXP);
-    union av_intfloat32   f;
-=======
     unsigned int sign = (unsigned int) (hf >> 15);
     unsigned int mantissa = (unsigned int) (hf & ((1 << 10) - 1));
     unsigned int exp = (unsigned int) (hf & HALF_FLOAT_MAX_BIASED_EXP);
     union av_intfloat32 f;
->>>>>>> e0bb74a1
 
     if (exp == HALF_FLOAT_MAX_BIASED_EXP) {
         // we have a half-float NaN or Inf
@@ -871,7 +843,6 @@
     int i, x, buf_size = s->buf_size;
     float one_gamma = 1.0f / s->gamma;
     int ret;
-    float one_gamma = 1.0f / s->gamma;
 
     line_offset = AV_RL64(s->gb.buffer + jobnr * 8);
     // Check if the buffer has the required bytes needed from the offset
@@ -953,29 +924,17 @@
             for (x = 0; x < xdelta; x++) {
                 union av_intfloat32 t;
                 t.i = bytestream_get_le32(&r);
-<<<<<<< HEAD
-                if ( t.f > 0.0f )  /* avoid negative values */
-=======
                 if (t.f > 0.0f)  /* avoid negative values */
->>>>>>> e0bb74a1
                     t.f = powf(t.f, one_gamma);
                 *ptr_x++ = exr_flt2uint(t.i);
 
                 t.i = bytestream_get_le32(&g);
-<<<<<<< HEAD
-                if ( t.f > 0.0f )
-=======
                 if (t.f > 0.0f)
->>>>>>> e0bb74a1
                     t.f = powf(t.f, one_gamma);
                 *ptr_x++ = exr_flt2uint(t.i);
 
                 t.i = bytestream_get_le32(&b);
-<<<<<<< HEAD
-                if ( t.f > 0.0f )
-=======
                 if (t.f > 0.0f)
->>>>>>> e0bb74a1
                     t.f = powf(t.f, one_gamma);
                 *ptr_x++ = exr_flt2uint(t.i);
                 if (channel_buffer[3])
@@ -1385,14 +1344,9 @@
 
 static av_cold int decode_init(AVCodecContext *avctx)
 {
+    EXRContext *s = avctx->priv_data;
     uint32_t i;
     union av_intfloat32 t;
-    EXRContext *s = avctx->priv_data;
-<<<<<<< HEAD
-=======
-    uint32_t i;
-    union av_intfloat32 t;
->>>>>>> e0bb74a1
     float one_gamma = 1.0f / s->gamma;
 
     s->avctx              = avctx;
@@ -1412,17 +1366,6 @@
     s->w                  = 0;
     s->h                  = 0;
 
-<<<<<<< HEAD
-    if ( one_gamma > 0.9999f && one_gamma < 1.0001f ) {
-        for ( i = 0; i < 65536; ++i ) {
-            s->gamma_table[i] = exr_halflt2uint(i);
-        }
-    } else {
-        for ( i = 0; i < 65536; ++i ) {
-            t = exr_half2float(i);
-            /* If negative value we reuse half value */
-            if ( t.f <= 0.0f ) {
-=======
     if (one_gamma > 0.9999f && one_gamma < 1.0001f) {
         for (i = 0; i < 65536; ++i)
             s->gamma_table[i] = exr_halflt2uint(i);
@@ -1431,7 +1374,6 @@
             t = exr_half2float(i);
             /* If negative value we reuse half value */
             if (t.f <= 0.0f) {
->>>>>>> e0bb74a1
                 s->gamma_table[i] = exr_halflt2uint(i);
             } else {
                 t.f = powf(t.f, one_gamma);
@@ -1482,11 +1424,7 @@
 static const AVOption options[] = {
     { "layer", "Set the decoding layer", OFFSET(layer),
         AV_OPT_TYPE_STRING, { .str = "" }, 0, 0, VD },
-<<<<<<< HEAD
-    { "gamma", "Set the float gamma value when decoding (experimental/unsupported)", OFFSET(gamma),
-=======
     { "gamma", "Set the float gamma value when decoding", OFFSET(gamma),
->>>>>>> e0bb74a1
         AV_OPT_TYPE_FLOAT, { .dbl = 1.0f }, 0.001, FLT_MAX, VD },
     { NULL },
 };
