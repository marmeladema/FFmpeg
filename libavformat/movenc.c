--- conflicted
+++ resolved
@@ -1753,7 +1753,6 @@
     return update_size(pb, pos);
 }
 
-<<<<<<< HEAD
 /* transformation matrix
      |a  b  u|
      |c  d  v|
@@ -1772,18 +1771,13 @@
     avio_wb32(pb, 1 << 30);  /* w in 2.30 format */
 }
 
-static int mov_write_tkhd_tag(AVIOContext *pb, MOVTrack *track, AVStream *st)
-=======
 static int mov_write_tkhd_tag(AVIOContext *pb, MOVMuxContext *mov,
                               MOVTrack *track, AVStream *st)
->>>>>>> f9072969
 {
     int64_t duration = av_rescale_rnd(track->track_duration, MOV_TIMESCALE,
                                       track->timescale, AV_ROUND_UP);
     int version = duration < INT32_MAX ? 0 : 1;
-<<<<<<< HEAD
     int rotation = 0;
-=======
     int group   = 0;
 
     if (st) {
@@ -1792,7 +1786,6 @@
         else
             group = st->codec->codec_type;
     }
->>>>>>> f9072969
 
     if (track->mode == MODE_ISM)
         version = 1;
@@ -2001,19 +1994,9 @@
     int64_t pos = avio_tell(pb);
     avio_wb32(pb, 0); /* size */
     ffio_wfourcc(pb, "trak");
-<<<<<<< HEAD
-    mov_write_tkhd_tag(pb, track, st);
+    mov_write_tkhd_tag(pb, mov, track, st);
     if (supports_edts(mov))
         mov_write_edts_tag(pb, track);  // PSP Movies and several other cases require edts box
-=======
-    mov_write_tkhd_tag(pb, mov, track, st);
-    if (track->mode == MODE_PSP || track->flags & MOV_TRACK_CTTS ||
-        (track->entry && track->cluster[0].dts) ||
-        is_clcp_track(track)) {
-        if (!(mov->flags & FF_MOV_FLAG_FRAGMENT))
-            mov_write_edts_tag(pb, track);  // PSP Movies require edts box
-    }
->>>>>>> f9072969
     if (track->tref_tag)
         mov_write_tref_tag(pb, track);
     mov_write_mdia_tag(pb, track);
