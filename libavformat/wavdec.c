--- conflicted
+++ resolved
@@ -134,11 +134,7 @@
     if (!*st)
         return AVERROR(ENOMEM);
 
-<<<<<<< HEAD
-    ret = ff_get_wav_header(pb, (*st)->codec, size, wav->rifx);
-=======
-    ret = ff_get_wav_header(s, pb, (*st)->codec, size);
->>>>>>> d80811c9
+    ret = ff_get_wav_header(s, pb, (*st)->codec, size, wav->rifx);
     if (ret < 0)
         return ret;
     handle_stream_probing(*st);
@@ -684,24 +680,16 @@
     if (!st)
         return AVERROR(ENOMEM);
 
-<<<<<<< HEAD
     while (!avio_feof(pb)) {
         if (avio_read(pb, guid, 16) != 16)
             break;
         size = avio_rl64(pb);
         if (size <= 24 || INT64_MAX - size < avio_tell(pb))
             return AVERROR_INVALIDDATA;
-=======
-    /* subtract chunk header size - normal wav file doesn't count it */
-    ret = ff_get_wav_header(s, pb, st->codec, size - 24);
-    if (ret < 0)
-        return ret;
-    avio_skip(pb, FFALIGN(size, INT64_C(8)) - size);
->>>>>>> d80811c9
 
         if (!memcmp(guid, ff_w64_guid_fmt, 16)) {
             /* subtract chunk header size - normal wav file doesn't count it */
-            ret = ff_get_wav_header(pb, st->codec, size - 24, 0);
+            ret = ff_get_wav_header(s, pb, st->codec, size - 24, 0);
             if (ret < 0)
                 return ret;
             avio_skip(pb, FFALIGN(size, INT64_C(8)) - size);
