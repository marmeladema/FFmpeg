--- conflicted
+++ resolved
@@ -126,13 +126,8 @@
     avio_seek(pb, file_size - APE_TAG_FOOTER_BYTES, SEEK_SET);
 
     avio_read(pb, buf, 8);     /* APETAGEX */
-<<<<<<< HEAD
     if (strncmp(buf, APE_TAG_PREAMBLE, 8)) {
-        return;
-=======
-    if (strncmp(buf, "APETAGEX", 8)) {
         return 0;
->>>>>>> f2ed006c
     }
 
     val = avio_rl32(pb);       /* APE tag version */
