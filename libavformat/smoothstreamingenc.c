--- conflicted
+++ resolved
@@ -285,11 +285,7 @@
     avio_printf(out, "</SmoothStreamingMedia>\n");
     avio_flush(out);
     avio_close(out);
-<<<<<<< HEAD
-    return ff_rename(temp_filename, filename, s);
-=======
-    return USE_RENAME_REPLACE ? ff_rename(temp_filename, filename) : 0;
->>>>>>> b9d08c77
+    return USE_RENAME_REPLACE ? ff_rename(temp_filename, filename, s) : 0;
 }
 
 static int ism_write_header(AVFormatContext *s)
