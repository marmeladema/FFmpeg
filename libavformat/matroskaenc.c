--- conflicted
+++ resolved
@@ -333,7 +333,7 @@
     if ((ret = avio_open_dyn_buf(dyn_cp)) < 0)
         return ret;
 
-    if (pb->seekable) {
+    if (pb->seekable & AVIO_SEEKABLE_NORMAL) {
         *master = start_ebml_master(pb, elementid, expectedsize);
         if (mkv->write_crc && mkv->mode != MODE_WEBM)
             put_ebml_void(*dyn_cp, 6); /* Reserve space for CRC32 so position/size calculations using avio_tell() take it into account */
@@ -349,7 +349,7 @@
     uint8_t *buf, crc[4];
     int size, skip = 0;
 
-    if (pb->seekable) {
+    if (pb->seekable & AVIO_SEEKABLE_NORMAL) {
         size = avio_close_dyn_buf(*dyn_cp, &buf);
         if (mkv->write_crc && mkv->mode != MODE_WEBM) {
             skip = 6; /* Skip reserved 6-byte long void element from the dynamic buffer. */
@@ -373,7 +373,7 @@
 static void end_ebml_master_crc32_preliminary(AVIOContext *pb, AVIOContext **dyn_cp, MatroskaMuxContext *mkv,
     ebml_master master)
 {
-    if (pb->seekable) {
+    if (pb->seekable & AVIO_SEEKABLE_NORMAL) {
 
         uint8_t *buf;
         int size = avio_get_dyn_buf(*dyn_cp, &buf);
@@ -1419,7 +1419,7 @@
             return ret;
     }
 
-    if (pb->seekable && !mkv->is_live)
+    if ((pb->seekable & AVIO_SEEKABLE_NORMAL) && !mkv->is_live)
         end_ebml_master_crc32_preliminary(pb, &mkv->tracks_bc, mkv, mkv->tracks_master);
     else
         end_ebml_master_crc32(pb, &mkv->tracks_bc, mkv, mkv->tracks_master);
@@ -1614,7 +1614,7 @@
         if (ret < 0) return ret;
     }
 
-    if (s->pb->seekable && !mkv->is_live) {
+    if ((s->pb->seekable & AVIO_SEEKABLE_NORMAL) && !mkv->is_live) {
         for (i = 0; i < s->nb_streams; i++) {
             AVIOContext *pb;
             AVStream *st = s->streams[i];
@@ -1664,7 +1664,7 @@
     }
 
     if (mkv->tags.pos) {
-        if (s->pb->seekable && !mkv->is_live)
+        if ((s->pb->seekable & AVIO_SEEKABLE_NORMAL) && !mkv->is_live)
             end_ebml_master_crc32_preliminary(s->pb, &mkv->tags_bc, mkv, mkv->tags);
         else
             end_ebml_master_crc32(s->pb, &mkv->tags_bc, mkv, mkv->tags);
@@ -1921,7 +1921,7 @@
             put_ebml_void(pb, 11);              // assumes double-precision float to be written
         }
     }
-    if (s->pb->seekable && !mkv->is_live)
+    if ((s->pb->seekable & AVIO_SEEKABLE_NORMAL) && !mkv->is_live)
         end_ebml_master_crc32_preliminary(s->pb, &mkv->info_bc, mkv, mkv->info);
     else
         end_ebml_master_crc32(s->pb, &mkv->info_bc, mkv, mkv->info);
@@ -1952,8 +1952,7 @@
             goto fail;
     }
 
-<<<<<<< HEAD
-    if (!s->pb->seekable && !mkv->is_live)
+    if (!(s->pb->seekable & AVIO_SEEKABLE_NORMAL) && !mkv->is_live)
         mkv_write_seekhead(pb, mkv);
 
     mkv->cues = mkv_start_cues(mkv->segment_offset);
@@ -1961,17 +1960,7 @@
         ret = AVERROR(ENOMEM);
         goto fail;
     }
-    if (pb->seekable && mkv->reserve_cues_space) {
-=======
-    if (!(s->pb->seekable & AVIO_SEEKABLE_NORMAL))
-        mkv_write_seekhead(pb, mkv->main_seekhead);
-
-    mkv->cues = mkv_start_cues(mkv->segment_offset);
-    if (!mkv->cues)
-        return AVERROR(ENOMEM);
-
     if ((pb->seekable & AVIO_SEEKABLE_NORMAL) && mkv->reserve_cues_space) {
->>>>>>> 83548fe8
         mkv->cues_pos = avio_tell(pb);
         put_ebml_void(pb, mkv->reserve_cues_space);
     }
@@ -2209,7 +2198,7 @@
 
     end_ebml_master_crc32(s->pb, &mkv->dyn_bc, mkv, mkv->cluster);
     mkv->cluster_pos = -1;
-    if (s->pb->seekable)
+    if (s->pb->seekable & AVIO_SEEKABLE_NORMAL)
         av_log(s, AV_LOG_DEBUG,
                "Starting new cluster at offset %" PRIu64 " bytes, "
                "pts %" PRIu64 "dts %" PRIu64 "\n",
@@ -2234,7 +2223,7 @@
 
     switch (par->codec_id) {
     case AV_CODEC_ID_FLAC:
-        if (side_data_size && s->pb->seekable) {
+        if (side_data_size && (s->pb->seekable & AVIO_SEEKABLE_NORMAL)) {
             AVCodecParameters *codecpriv_par;
             int64_t curpos;
             if (side_data_size != par->extradata_size) {
@@ -2285,19 +2274,11 @@
     }
     ts += mkv->tracks[pkt->stream_index].ts_offset;
 
-<<<<<<< HEAD
     if (mkv->cluster_pos != -1) {
         int64_t cluster_time = ts - mkv->cluster_pts + mkv->tracks[pkt->stream_index].ts_offset;
         if ((int16_t)cluster_time != cluster_time) {
             av_log(s, AV_LOG_WARNING, "Starting new cluster due to timestamp\n");
             mkv_start_new_cluster(s, pkt);
-=======
-    if (!(s->pb->seekable & AVIO_SEEKABLE_NORMAL)) {
-        if (!mkv->dyn_bc) {
-            ret = avio_open_dyn_buf(&mkv->dyn_bc);
-            if (ret < 0)
-                return ret;
->>>>>>> 83548fe8
         }
     }
 
@@ -2315,7 +2296,7 @@
 
     if (par->codec_type != AVMEDIA_TYPE_SUBTITLE) {
         mkv_write_block(s, pb, MATROSKA_ID_SIMPLEBLOCK, pkt, keyframe);
-        if (s->pb->seekable && (par->codec_type == AVMEDIA_TYPE_VIDEO && keyframe || add_cue)) {
+        if ((s->pb->seekable & AVIO_SEEKABLE_NORMAL) && (par->codec_type == AVMEDIA_TYPE_VIDEO && keyframe || add_cue)) {
             ret = mkv_add_cuepoint(mkv->cues, pkt->stream_index, dash_tracknum, ts, mkv->cluster_pos, relative_packet_pos, -1);
             if (ret < 0) return ret;
         }
@@ -2340,7 +2321,7 @@
             end_ebml_master(pb, blockgroup);
         }
 
-        if (s->pb->seekable) {
+        if (s->pb->seekable & AVIO_SEEKABLE_NORMAL) {
             ret = mkv_add_cuepoint(mkv->cues, pkt->stream_index, dash_tracknum, ts,
                                    mkv->cluster_pos, relative_packet_pos, duration);
             if (ret < 0)
@@ -2379,7 +2360,6 @@
 
     // start a new cluster every 5 MB or 5 sec, or 32k / 1 sec for streaming or
     // after 4k and on a keyframe
-<<<<<<< HEAD
     cluster_size = avio_tell(mkv->dyn_bc);
 
     if (mkv->is_dash && codec_type == AVMEDIA_TYPE_VIDEO) {
@@ -2398,11 +2378,6 @@
                 (codec_type == AVMEDIA_TYPE_VIDEO && keyframe &&
                  cluster_size > 4 * 1024))) {
         start_new_cluster = 1;
-=======
-    if (s->pb->seekable & AVIO_SEEKABLE_NORMAL) {
-        pb = s->pb;
-        cluster_size = avio_tell(pb) - mkv->cluster_pos;
->>>>>>> 83548fe8
     } else {
         start_new_cluster = 0;
     }
@@ -2441,20 +2416,12 @@
 static int mkv_write_flush_packet(AVFormatContext *s, AVPacket *pkt)
 {
     MatroskaMuxContext *mkv = s->priv_data;
-<<<<<<< HEAD
-
-=======
-    AVIOContext *pb;
-    if (s->pb->seekable & AVIO_SEEKABLE_NORMAL)
-        pb = s->pb;
-    else
-        pb = mkv->dyn_bc;
->>>>>>> 83548fe8
+
     if (!pkt) {
         if (mkv->cluster_pos != -1) {
             end_ebml_master_crc32(s->pb, &mkv->dyn_bc, mkv, mkv->cluster);
             mkv->cluster_pos = -1;
-            if (s->pb->seekable)
+            if (s->pb->seekable & AVIO_SEEKABLE_NORMAL)
                 av_log(s, AV_LOG_DEBUG,
                        "Flushing cluster at offset %" PRIu64 " bytes\n",
                        avio_tell(s->pb));
@@ -2495,11 +2462,7 @@
             return ret;
     }
 
-<<<<<<< HEAD
-    if (pb->seekable && !mkv->is_live) {
-=======
-    if (pb->seekable & AVIO_SEEKABLE_NORMAL) {
->>>>>>> 83548fe8
+    if ((pb->seekable & AVIO_SEEKABLE_NORMAL) && !mkv->is_live) {
         if (mkv->cues->num_entries) {
             if (mkv->reserve_cues_space) {
                 int64_t cues_end;
