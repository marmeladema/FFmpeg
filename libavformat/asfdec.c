--- conflicted
+++ resolved
@@ -1538,9 +1538,6 @@
             return ret;
     }
 
-<<<<<<< HEAD
-    if (!asf->index_read) {
-=======
     /* explicitly handle the case of seeking to 0 */
     if (!pts) {
         asf_reset_header(s);
@@ -1548,8 +1545,7 @@
         return 0;
     }
 
-    if (!asf->index_read)
->>>>>>> 0c082565
+    if (!asf->index_read) {
         ret = asf_build_simple_index(s, stream_index);
         if (ret < 0)
             asf->index_read = -1;
