--- conflicted
+++ resolved
@@ -61,18 +61,11 @@
 static void parse_waveformatex(AVIOContext *pb, AVCodecParameters *par)
 {
     ff_asf_guid subformat;
-<<<<<<< HEAD
-    int bps = avio_rl16(pb);
-    if (bps)
-        par->bits_per_coded_sample = bps;
-
-=======
     int bps;
 
     bps = avio_rl16(pb);
     if (bps)
         par->bits_per_coded_sample = bps;
->>>>>>> 7f549b83
     par->channel_layout        = avio_rl32(pb); /* dwChannelMask */
 
     ff_get_guid(pb, &subformat);
