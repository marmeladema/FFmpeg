/*
 * copyright (c) 2001 Fabrice Bellard
 *
 * This file is part of FFmpeg.
 *
 * FFmpeg is free software; you can redistribute it and/or
 * modify it under the terms of the GNU Lesser General Public
 * License as published by the Free Software Foundation; either
 * version 2.1 of the License, or (at your option) any later version.
 *
 * FFmpeg is distributed in the hope that it will be useful,
 * but WITHOUT ANY WARRANTY; without even the implied warranty of
 * MERCHANTABILITY or FITNESS FOR A PARTICULAR PURPOSE.  See the GNU
 * Lesser General Public License for more details.
 *
 * You should have received a copy of the GNU Lesser General Public
 * License along with FFmpeg; if not, write to the Free Software
 * Foundation, Inc., 51 Franklin Street, Fifth Floor, Boston, MA 02110-1301 USA
 */

#ifndef AVFORMAT_INTERNAL_H
#define AVFORMAT_INTERNAL_H

#include <stdint.h>
#include "avformat.h"

#define MAX_URL_SIZE 4096

/** size of probe buffer, for guessing file type from file contents */
#define PROBE_BUF_MIN 2048
#define PROBE_BUF_MAX (1 << 20)

#ifdef DEBUG
#    define hex_dump_debug(class, buf, size) av_hex_dump_log(class, AV_LOG_DEBUG, buf, size)
#else
#    define hex_dump_debug(class, buf, size)
#endif

typedef struct AVCodecTag {
    enum AVCodecID id;
    unsigned int tag;
} AVCodecTag;

typedef struct CodecMime{
    char str[32];
    enum AVCodecID id;
} CodecMime;

struct AVFormatInternal {
    /**
     * Number of streams relevant for interleaving.
     * Muxing only.
     */
    int nb_interleaved_streams;
};

#ifdef __GNUC__
#define dynarray_add(tab, nb_ptr, elem)\
do {\
    __typeof__(tab) _tab = (tab);\
    __typeof__(elem) _elem = (elem);\
    (void)sizeof(**_tab == _elem); /* check that types are compatible */\
    av_dynarray_add(_tab, nb_ptr, _elem);\
} while(0)
#else
#define dynarray_add(tab, nb_ptr, elem)\
do {\
    av_dynarray_add((tab), nb_ptr, (elem));\
} while(0)
#endif

struct tm *ff_brktimegm(time_t secs, struct tm *tm);

char *ff_data_to_hex(char *buf, const uint8_t *src, int size, int lowercase);

/**
 * Parse a string of hexadecimal strings. Any space between the hexadecimal
 * digits is ignored.
 *
 * @param data if non-null, the parsed data is written to this pointer
 * @param p the string to parse
 * @return the number of bytes written (or to be written, if data is null)
 */
int ff_hex_to_data(uint8_t *data, const char *p);

void ff_program_add_stream_index(AVFormatContext *ac, int progid, unsigned int idx);

/**
 * Add packet to AVFormatContext->packet_buffer list, determining its
 * interleaved position using compare() function argument.
 * @return 0, or < 0 on error
 */
int ff_interleave_add_packet(AVFormatContext *s, AVPacket *pkt,
<<<<<<< HEAD
                              int (*compare)(AVFormatContext *, AVPacket *, AVPacket *));
=======
                             int (*compare)(AVFormatContext *, AVPacket *, AVPacket *));
>>>>>>> e3c4eb87

void ff_read_frame_flush(AVFormatContext *s);

#define NTP_OFFSET 2208988800ULL
#define NTP_OFFSET_US (NTP_OFFSET * 1000000ULL)

/** Get the current time since NTP epoch in microseconds. */
uint64_t ff_ntp_time(void);

/**
 * Append the media-specific SDP fragment for the media stream c
 * to the buffer buff.
 *
 * Note, the buffer needs to be initialized, since it is appended to
 * existing content.
 *
 * @param buff the buffer to append the SDP fragment to
 * @param size the size of the buff buffer
 * @param st the AVStream of the media to describe
 * @param idx the global stream index
 * @param dest_addr the destination address of the media stream, may be NULL
 * @param dest_type the destination address type, may be NULL
 * @param port the destination port of the media stream, 0 if unknown
 * @param ttl the time to live of the stream, 0 if not multicast
 * @param fmt the AVFormatContext, which might contain options modifying
 *            the generated SDP
 */
void ff_sdp_write_media(char *buff, int size, AVStream *st, int idx,
                        const char *dest_addr, const char *dest_type,
                        int port, int ttl, AVFormatContext *fmt);

/**
 * Write a packet to another muxer than the one the user originally
 * intended. Useful when chaining muxers, where one muxer internally
 * writes a received packet to another muxer.
 *
 * @param dst the muxer to write the packet to
 * @param dst_stream the stream index within dst to write the packet to
 * @param pkt the packet to be written
 * @param src the muxer the packet originally was intended for
 * @return the value av_write_frame returned
 */
int ff_write_chained(AVFormatContext *dst, int dst_stream, AVPacket *pkt,
                     AVFormatContext *src);

/**
 * Get the length in bytes which is needed to store val as v.
 */
int ff_get_v_length(uint64_t val);

/**
 * Put val using a variable number of bytes.
 */
void ff_put_v(AVIOContext *bc, uint64_t val);

/**
 * Read a whole line of text from AVIOContext. Stop reading after reaching
 * either a \\n, a \\0 or EOF. The returned string is always \\0-terminated,
 * and may be truncated if the buffer is too small.
 *
 * @param s the read-only AVIOContext
 * @param buf buffer to store the read line
 * @param maxlen size of the buffer
 * @return the length of the string written in the buffer, not including the
 *         final \\0
 */
int ff_get_line(AVIOContext *s, char *buf, int maxlen);

#define SPACE_CHARS " \t\r\n"

/**
 * Callback function type for ff_parse_key_value.
 *
 * @param key a pointer to the key
 * @param key_len the number of bytes that belong to the key, including the '='
 *                char
 * @param dest return the destination pointer for the value in *dest, may
 *             be null to ignore the value
 * @param dest_len the length of the *dest buffer
 */
typedef void (*ff_parse_key_val_cb)(void *context, const char *key,
                                    int key_len, char **dest, int *dest_len);
/**
 * Parse a string with comma-separated key=value pairs. The value strings
 * may be quoted and may contain escaped characters within quoted strings.
 *
 * @param str the string to parse
 * @param callback_get_buf function that returns where to store the
 *                         unescaped value string.
 * @param context the opaque context pointer to pass to callback_get_buf
 */
void ff_parse_key_value(const char *str, ff_parse_key_val_cb callback_get_buf,
                        void *context);

/**
 * Find stream index based on format-specific stream ID
 * @return stream index, or < 0 on error
 */
int ff_find_stream_index(AVFormatContext *s, int id);

/**
 * Internal version of av_index_search_timestamp
 */
int ff_index_search_timestamp(const AVIndexEntry *entries, int nb_entries,
                              int64_t wanted_timestamp, int flags);

/**
 * Internal version of av_add_index_entry
 */
int ff_add_index_entry(AVIndexEntry **index_entries,
                       int *nb_index_entries,
                       unsigned int *index_entries_allocated_size,
                       int64_t pos, int64_t timestamp, int size, int distance, int flags);

/**
 * Add a new chapter.
 *
 * @param s media file handle
 * @param id unique ID for this chapter
 * @param start chapter start time in time_base units
 * @param end chapter end time in time_base units
 * @param title chapter title
 *
 * @return AVChapter or NULL on error
 */
AVChapter *avpriv_new_chapter(AVFormatContext *s, int id, AVRational time_base,
                              int64_t start, int64_t end, const char *title);

/**
 * Ensure the index uses less memory than the maximum specified in
 * AVFormatContext.max_index_size by discarding entries if it grows
 * too large.
 */
void ff_reduce_index(AVFormatContext *s, int stream_index);

enum AVCodecID ff_guess_image2_codec(const char *filename);

/**
 * Convert a date string in ISO8601 format to Unix timestamp.
 */
int64_t ff_iso8601_to_unix_time(const char *datestr);

/**
 * Perform a binary search using av_index_search_timestamp() and
 * AVInputFormat.read_timestamp().
 *
 * @param target_ts target timestamp in the time base of the given stream
 * @param stream_index stream number
 */
int ff_seek_frame_binary(AVFormatContext *s, int stream_index,
                         int64_t target_ts, int flags);

/**
 * Update cur_dts of all streams based on the given timestamp and AVStream.
 *
 * Stream ref_st unchanged, others set cur_dts in their native time base.
 * Only needed for timestamp wrapping or if (dts not set and pts!=dts).
 * @param timestamp new dts expressed in time_base of param ref_st
 * @param ref_st reference stream giving time_base of param timestamp
 */
void ff_update_cur_dts(AVFormatContext *s, AVStream *ref_st, int64_t timestamp);

int ff_find_last_ts(AVFormatContext *s, int stream_index, int64_t *ts, int64_t *pos,
                    int64_t (*read_timestamp)(struct AVFormatContext *, int , int64_t *, int64_t ));

/**
 * Perform a binary search using read_timestamp().
 *
 * @param target_ts target timestamp in the time base of the given stream
 * @param stream_index stream number
 */
int64_t ff_gen_search(AVFormatContext *s, int stream_index,
                      int64_t target_ts, int64_t pos_min,
                      int64_t pos_max, int64_t pos_limit,
                      int64_t ts_min, int64_t ts_max,
                      int flags, int64_t *ts_ret,
                      int64_t (*read_timestamp)(struct AVFormatContext *, int , int64_t *, int64_t ));

/**
 * Set the time base and wrapping info for a given stream. This will be used
 * to interpret the stream's timestamps. If the new time base is invalid
 * (numerator or denominator are non-positive), it leaves the stream
 * unchanged.
 *
 * @param s stream
 * @param pts_wrap_bits number of bits effectively used by the pts
 *        (used for wrap control)
 * @param pts_num time base numerator
 * @param pts_den time base denominator
 */
void avpriv_set_pts_info(AVStream *s, int pts_wrap_bits,
                         unsigned int pts_num, unsigned int pts_den);

/**
 * Add side data to a packet for changing parameters to the given values.
 * Parameters set to 0 aren't included in the change.
 */
int ff_add_param_change(AVPacket *pkt, int32_t channels,
                        uint64_t channel_layout, int32_t sample_rate,
                        int32_t width, int32_t height);

/**
 * Set the timebase for each stream from the corresponding codec timebase and
 * print it.
 */
int ff_framehash_write_header(AVFormatContext *s);

/**
 * Read a transport packet from a media file.
 *
 * @param s media file handle
 * @param pkt is filled
 * @return 0 if OK, AVERROR_xxx on error
 */
int ff_read_packet(AVFormatContext *s, AVPacket *pkt);

/**
 * Interleave a packet per dts in an output media file.
 *
 * Packets with pkt->destruct == av_destruct_packet will be freed inside this
 * function, so they cannot be used after it. Note that calling av_free_packet()
 * on them is still safe.
 *
 * @param s media file handle
 * @param out the interleaved packet will be output here
 * @param pkt the input packet
 * @param flush 1 if no further packets are available as input and all
 *              remaining packets should be output
 * @return 1 if a packet was output, 0 if no packet could be output,
 *         < 0 if an error occurred
 */
int ff_interleave_packet_per_dts(AVFormatContext *s, AVPacket *out,
                                 AVPacket *pkt, int flush);

void ff_free_stream(AVFormatContext *s, AVStream *st);

/**
 * Return the frame duration in seconds. Return 0 if not available.
 */
void ff_compute_frame_duration(int *pnum, int *pden, AVStream *st,
                               AVCodecParserContext *pc, AVPacket *pkt);

int ff_get_audio_frame_size(AVCodecContext *enc, int size, int mux);

unsigned int ff_codec_get_tag(const AVCodecTag *tags, enum AVCodecID id);

enum AVCodecID ff_codec_get_id(const AVCodecTag *tags, unsigned int tag);

/**
 * Select a PCM codec based on the given parameters.
 *
 * @param bps     bits-per-sample
 * @param flt     floating-point
 * @param be      big-endian
 * @param sflags  signed flags. each bit corresponds to one byte of bit depth.
 *                e.g. the 1st bit indicates if 8-bit should be signed or
 *                unsigned, the 2nd bit indicates if 16-bit should be signed or
 *                unsigned, etc... This is useful for formats such as WAVE where
 *                only 8-bit is unsigned and all other bit depths are signed.
 * @return        a PCM codec id or AV_CODEC_ID_NONE
 */
enum AVCodecID ff_get_pcm_codec_id(int bps, int flt, int be, int sflags);

/**
 * Chooses a timebase for muxing the specified stream.
 *
 * The choosen timebase allows sample accurate timestamps based
 * on the framerate or sample rate for audio streams. It also is
 * at least as precisse as 1/min_precission would be.
 */
AVRational ff_choose_timebase(AVFormatContext *s, AVStream *st, int min_precission);

/**
 * Generate standard extradata for AVC-Intra based on width/height and field
 * order.
 */
int ff_generate_avci_extradata(AVStream *st);

/**
 * Allocate extradata with additional FF_INPUT_BUFFER_PADDING_SIZE at end
 * which is always set to 0.
 *
 * @param size size of extradata
 * @return 0 if OK, AVERROR_xxx on error
 */
int ff_alloc_extradata(AVCodecContext *avctx, int size);

/**
 * Allocate extradata with additional FF_INPUT_BUFFER_PADDING_SIZE at end
 * which is always set to 0 and fill it from pb.
 *
 * @param size size of extradata
 * @return >= 0 if OK, AVERROR_xxx on error
 */
int ff_get_extradata(AVCodecContext *avctx, AVIOContext *pb, int size);

/**
 * add frame for rfps calculation.
 *
 * @param dts timestamp of the i-th frame
 * @return 0 if OK, AVERROR_xxx on error
 */
int ff_rfps_add_frame(AVFormatContext *ic, AVStream *st, int64_t dts);

void ff_rfps_calculate(AVFormatContext *ic);

/**
 * Flags for AVFormatContext.write_uncoded_frame()
 */
enum AVWriteUncodedFrameFlags {

    /**
     * Query whether the feature is possible on this stream.
     * The frame argument is ignored.
     */
    AV_WRITE_UNCODED_FRAME_QUERY           = 0x0001,

};


#endif /* AVFORMAT_INTERNAL_H */<|MERGE_RESOLUTION|>--- conflicted
+++ resolved
@@ -91,11 +91,7 @@
  * @return 0, or < 0 on error
  */
 int ff_interleave_add_packet(AVFormatContext *s, AVPacket *pkt,
-<<<<<<< HEAD
-                              int (*compare)(AVFormatContext *, AVPacket *, AVPacket *));
-=======
                              int (*compare)(AVFormatContext *, AVPacket *, AVPacket *));
->>>>>>> e3c4eb87
 
 void ff_read_frame_flush(AVFormatContext *s);
 
