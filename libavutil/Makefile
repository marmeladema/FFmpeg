include $(SUBDIR)../config.mak

NAME = avutil

HEADERS = adler32.h                                                     \
          aes.h                                                         \
          attributes.h                                                  \
          audioconvert.h                                                \
          avassert.h                                                    \
          avstring.h                                                    \
          avutil.h                                                      \
          base64.h                                                      \
          bprint.h                                                      \
          bswap.h                                                       \
          common.h                                                      \
          cpu.h                                                         \
          crc.h                                                         \
          error.h                                                       \
          eval.h                                                        \
          fifo.h                                                        \
          file.h                                                        \
          imgutils.h                                                    \
          intfloat.h                                                    \
          intfloat_readwrite.h                                          \
          intreadwrite.h                                                \
          lfg.h                                                         \
          log.h                                                         \
          lzo.h                                                         \
          mathematics.h                                                 \
          md5.h                                                         \
          mem.h                                                         \
          dict.h                                                        \
          opt.h                                                         \
          parseutils.h                                                  \
          pixdesc.h                                                     \
          pixfmt.h                                                      \
          random_seed.h                                                 \
          rational.h                                                    \
          samplefmt.h                                                   \
          sha.h                                                         \
          timecode.h                                                    \
          timestamp.h                                                   \

BUILT_HEADERS = avconfig.h

OBJS = adler32.o                                                        \
       aes.o                                                            \
       audioconvert.o                                                   \
       avstring.o                                                       \
       base64.o                                                         \
       bprint.o                                                         \
       cpu.o                                                            \
       crc.o                                                            \
       des.o                                                            \
       error.o                                                          \
       eval.o                                                           \
       fifo.o                                                           \
       file.o                                                           \
       imgutils.o                                                       \
       intfloat_readwrite.o                                             \
       inverse.o                                                        \
       lfg.o                                                            \
       lls.o                                                            \
       log.o                                                            \
       lzo.o                                                            \
       mathematics.o                                                    \
       md5.o                                                            \
       mem.o                                                            \
       dict.o                                                           \
       opt.o                                                            \
       parseutils.o                                                     \
       pixdesc.o                                                        \
       random_seed.o                                                    \
       rational.o                                                       \
       rc4.o                                                            \
       samplefmt.o                                                      \
       sha.o                                                            \
       timecode.o                                                       \
       tree.o                                                           \
       utils.o                                                          \

OBJS-$(ARCH_PPC) += ppc/cpu.o
OBJS-$(ARCH_X86) += x86/cpu.o

<<<<<<< HEAD

TESTPROGS = adler32 aes avstring base64 bprint cpu crc des eval file fifo \
            lfg lls md5 opt pca parseutils random_seed rational sha tree
TESTPROGS-$(HAVE_LZO1X_999_COMPRESS) += lzo

TOOLS = ffeval

DIRS = arm avr32 bfin mips ppc sh4 tomi x86

ARCH_HEADERS = bswap.h intmath.h intreadwrite.h timer.h

$(SUBDIR)lzo-test$(EXESUF): ELIBS = -llzo2
=======
TESTPROGS = adler32 aes avstring base64 cpu crc des eval fifo lfg lls \
            md5 opt parseutils sha tree

ARCH_HEADERS = bswap.h intmath.h intreadwrite.h timer.h
>>>>>>> 72ccfb3c
<|MERGE_RESOLUTION|>--- conflicted
+++ resolved
@@ -82,22 +82,12 @@
 OBJS-$(ARCH_PPC) += ppc/cpu.o
 OBJS-$(ARCH_X86) += x86/cpu.o
 
-<<<<<<< HEAD
-
 TESTPROGS = adler32 aes avstring base64 bprint cpu crc des eval file fifo \
             lfg lls md5 opt pca parseutils random_seed rational sha tree
 TESTPROGS-$(HAVE_LZO1X_999_COMPRESS) += lzo
 
 TOOLS = ffeval
 
-DIRS = arm avr32 bfin mips ppc sh4 tomi x86
-
 ARCH_HEADERS = bswap.h intmath.h intreadwrite.h timer.h
 
-$(SUBDIR)lzo-test$(EXESUF): ELIBS = -llzo2
-=======
-TESTPROGS = adler32 aes avstring base64 cpu crc des eval fifo lfg lls \
-            md5 opt parseutils sha tree
-
-ARCH_HEADERS = bswap.h intmath.h intreadwrite.h timer.h
->>>>>>> 72ccfb3c
+$(SUBDIR)lzo-test$(EXESUF): ELIBS = -llzo2