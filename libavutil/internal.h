/*
 * copyright (c) 2006 Michael Niedermayer <michaelni@gmx.at>
 *
 * This file is part of FFmpeg.
 *
 * FFmpeg is free software; you can redistribute it and/or
 * modify it under the terms of the GNU Lesser General Public
 * License as published by the Free Software Foundation; either
 * version 2.1 of the License, or (at your option) any later version.
 *
 * FFmpeg is distributed in the hope that it will be useful,
 * but WITHOUT ANY WARRANTY; without even the implied warranty of
 * MERCHANTABILITY or FITNESS FOR A PARTICULAR PURPOSE.  See the GNU
 * Lesser General Public License for more details.
 *
 * You should have received a copy of the GNU Lesser General Public
 * License along with FFmpeg; if not, write to the Free Software
 * Foundation, Inc., 51 Franklin Street, Fifth Floor, Boston, MA 02110-1301 USA
 */

/**
 * @file
 * common internal API header
 */

#ifndef AVUTIL_INTERNAL_H
#define AVUTIL_INTERNAL_H

#if !defined(DEBUG) && !defined(NDEBUG)
#    define NDEBUG
#endif

#include <limits.h>
#include <stdint.h>
#include <stddef.h>
#include <assert.h>
#include "config.h"
#include "attributes.h"
#include "timer.h"
#include "cpu.h"
#include "dict.h"
<<<<<<< HEAD
#include "version.h"
=======
#include "pixfmt.h"
>>>>>>> bb41115d

#if ARCH_X86
#   include "x86/emms.h"
#endif

#ifndef emms_c
#   define emms_c()
#endif

#ifndef attribute_align_arg
#if ARCH_X86_32 && AV_GCC_VERSION_AT_LEAST(4,2)
#    define attribute_align_arg __attribute__((force_align_arg_pointer))
#else
#    define attribute_align_arg
#endif
#endif

#if defined(_MSC_VER) && CONFIG_SHARED
#    define av_export __declspec(dllimport)
#else
#    define av_export
#endif

#if HAVE_PRAGMA_DEPRECATED
#    if defined(__ICL) || defined (__INTEL_COMPILER)
#        define FF_DISABLE_DEPRECATION_WARNINGS __pragma(warning(push)) __pragma(warning(disable:1478))
#        define FF_ENABLE_DEPRECATION_WARNINGS  __pragma(warning(pop))
#    elif defined(_MSC_VER)
#        define FF_DISABLE_DEPRECATION_WARNINGS __pragma(warning(push)) __pragma(warning(disable:4996))
#        define FF_ENABLE_DEPRECATION_WARNINGS  __pragma(warning(pop))
#    else
#        define FF_DISABLE_DEPRECATION_WARNINGS _Pragma("GCC diagnostic ignored \"-Wdeprecated-declarations\"")
#        define FF_ENABLE_DEPRECATION_WARNINGS  _Pragma("GCC diagnostic warning \"-Wdeprecated-declarations\"")
#    endif
#else
#    define FF_DISABLE_DEPRECATION_WARNINGS
#    define FF_ENABLE_DEPRECATION_WARNINGS
#endif

#ifndef INT_BIT
#    define INT_BIT (CHAR_BIT * sizeof(int))
#endif

#define FF_MEMORY_POISON 0x2a

#define MAKE_ACCESSORS(str, name, type, field) \
    type av_##name##_get_##field(const str *s) { return s->field; } \
    void av_##name##_set_##field(str *s, type v) { s->field = v; }

// Some broken preprocessors need a second expansion
// to be forced to tokenize __VA_ARGS__
#define E1(x) x

/* Check if the hard coded offset of a struct member still matches reality.
 * Induce a compilation failure if not.
 */
#define AV_CHECK_OFFSET(s, m, o) struct check_##o {    \
        int x_##o[offsetof(s, m) == o? 1: -1];         \
    }

#define LOCAL_ALIGNED_A(a, t, v, s, o, ...)             \
    uint8_t la_##v[sizeof(t s o) + (a)];                \
    t (*v) o = (void *)FFALIGN((uintptr_t)la_##v, a)

#define LOCAL_ALIGNED_D(a, t, v, s, o, ...)             \
    DECLARE_ALIGNED(a, t, la_##v) s o;                  \
    t (*v) o = la_##v

#define LOCAL_ALIGNED(a, t, v, ...) E1(LOCAL_ALIGNED_A(a, t, v, __VA_ARGS__,,))

#if HAVE_LOCAL_ALIGNED_8
#   define LOCAL_ALIGNED_8(t, v, ...) E1(LOCAL_ALIGNED_D(8, t, v, __VA_ARGS__,,))
#else
#   define LOCAL_ALIGNED_8(t, v, ...) LOCAL_ALIGNED(8, t, v, __VA_ARGS__)
#endif

#if HAVE_LOCAL_ALIGNED_16
#   define LOCAL_ALIGNED_16(t, v, ...) E1(LOCAL_ALIGNED_D(16, t, v, __VA_ARGS__,,))
#else
#   define LOCAL_ALIGNED_16(t, v, ...) LOCAL_ALIGNED(16, t, v, __VA_ARGS__)
#endif

#if HAVE_LOCAL_ALIGNED_32
#   define LOCAL_ALIGNED_32(t, v, ...) E1(LOCAL_ALIGNED_D(32, t, v, __VA_ARGS__,,))
#else
#   define LOCAL_ALIGNED_32(t, v, ...) LOCAL_ALIGNED(32, t, v, __VA_ARGS__)
#endif

#define FF_ALLOC_OR_GOTO(ctx, p, size, label)\
{\
    p = av_malloc(size);\
    if (p == NULL && (size) != 0) {\
        av_log(ctx, AV_LOG_ERROR, "Cannot allocate memory.\n");\
        goto label;\
    }\
}

#define FF_ALLOCZ_OR_GOTO(ctx, p, size, label)\
{\
    p = av_mallocz(size);\
    if (p == NULL && (size) != 0) {\
        av_log(ctx, AV_LOG_ERROR, "Cannot allocate memory.\n");\
        goto label;\
    }\
}

#define FF_ALLOC_ARRAY_OR_GOTO(ctx, p, nelem, elsize, label)\
{\
    p = av_malloc_array(nelem, elsize);\
    if (p == NULL) {\
        av_log(ctx, AV_LOG_ERROR, "Cannot allocate memory.\n");\
        goto label;\
    }\
}

#define FF_ALLOCZ_ARRAY_OR_GOTO(ctx, p, nelem, elsize, label)\
{\
    p = av_mallocz_array(nelem, elsize);\
    if (p == NULL) {\
        av_log(ctx, AV_LOG_ERROR, "Cannot allocate memory.\n");\
        goto label;\
    }\
}

#include "libm.h"

#if defined(_MSC_VER)
#pragma comment(linker, "/include:"EXTERN_PREFIX"avpriv_strtod")
#pragma comment(linker, "/include:"EXTERN_PREFIX"avpriv_snprintf")
#endif

/**
 * Return NULL if CONFIG_SMALL is true, otherwise the argument
 * without modification. Used to disable the definition of strings
 * (for example AVCodec long_names).
 */
#if CONFIG_SMALL
#   define NULL_IF_CONFIG_SMALL(x) NULL
#else
#   define NULL_IF_CONFIG_SMALL(x) x
#endif

/**
 * Define a function with only the non-default version specified.
 *
 * On systems with ELF shared libraries, all symbols exported from
 * FFmpeg libraries are tagged with the name and major version of the
 * library to which they belong.  If a function is moved from one
 * library to another, a wrapper must be retained in the original
 * location to preserve binary compatibility.
 *
 * Functions defined with this macro will never be used to resolve
 * symbols by the build-time linker.
 *
 * @param type return type of function
 * @param name name of function
 * @param args argument list of function
 * @param ver  version tag to assign function
 */
#if HAVE_SYMVER_ASM_LABEL
#   define FF_SYMVER(type, name, args, ver)                     \
    type ff_##name args __asm__ (EXTERN_PREFIX #name "@" ver);  \
    type ff_##name args
#elif HAVE_SYMVER_GNU_ASM
#   define FF_SYMVER(type, name, args, ver)                             \
    __asm__ (".symver ff_" #name "," EXTERN_PREFIX #name "@" ver);      \
    type ff_##name args;                                                \
    type ff_##name args
#endif

/**
 * Return NULL if a threading library has not been enabled.
 * Used to disable threading functions in AVCodec definitions
 * when not needed.
 */
#if HAVE_THREADS
#   define ONLY_IF_THREADS_ENABLED(x) x
#else
#   define ONLY_IF_THREADS_ENABLED(x) NULL
#endif

/**
 * Log a generic warning message about a missing feature.
 *
 * @param[in] avc a pointer to an arbitrary struct of which the first
 *                field is a pointer to an AVClass struct
 * @param[in] msg string containing the name of the missing feature
 */
void avpriv_report_missing_feature(void *avc,
                                   const char *msg, ...) av_printf_format(2, 3);

/**
 * Log a generic warning message about a missing feature.
 * Additionally request that a sample showcasing the feature be uploaded.
 *
 * @param[in] avc a pointer to an arbitrary struct of which the first field is
 *                a pointer to an AVClass struct
 * @param[in] msg string containing the name of the missing feature
 */
void avpriv_request_sample(void *avc,
                           const char *msg, ...) av_printf_format(2, 3);

#if HAVE_LIBC_MSVCRT
#define avpriv_open ff_open
#define PTRDIFF_SPECIFIER "Id"
#define SIZE_SPECIFIER "Iu"
#else
#define PTRDIFF_SPECIFIER "td"
#define SIZE_SPECIFIER "zu"
#endif

/**
 * A wrapper for open() setting O_CLOEXEC.
 */
int avpriv_open(const char *filename, int flags, ...);

<<<<<<< HEAD
#if FF_API_GET_CHANNEL_LAYOUT_COMPAT
uint64_t ff_get_channel_layout(const char *name, int compat);
#endif
=======
int avpriv_set_systematic_pal2(uint32_t pal[256], enum AVPixelFormat pix_fmt);
>>>>>>> bb41115d

#endif /* AVUTIL_INTERNAL_H */<|MERGE_RESOLUTION|>--- conflicted
+++ resolved
@@ -39,11 +39,8 @@
 #include "timer.h"
 #include "cpu.h"
 #include "dict.h"
-<<<<<<< HEAD
+#include "pixfmt.h"
 #include "version.h"
-=======
-#include "pixfmt.h"
->>>>>>> bb41115d
 
 #if ARCH_X86
 #   include "x86/emms.h"
@@ -260,12 +257,10 @@
  */
 int avpriv_open(const char *filename, int flags, ...);
 
-<<<<<<< HEAD
+int avpriv_set_systematic_pal2(uint32_t pal[256], enum AVPixelFormat pix_fmt);
+
 #if FF_API_GET_CHANNEL_LAYOUT_COMPAT
 uint64_t ff_get_channel_layout(const char *name, int compat);
 #endif
-=======
-int avpriv_set_systematic_pal2(uint32_t pal[256], enum AVPixelFormat pix_fmt);
->>>>>>> bb41115d
 
 #endif /* AVUTIL_INTERNAL_H */