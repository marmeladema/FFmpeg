@chapter Muxers
@c man begin MUXERS

Muxers are configured elements in FFmpeg which allow writing
multimedia streams to a particular type of file.

When you configure your FFmpeg build, all the supported muxers
are enabled by default. You can list all available muxers using the
configure option @code{--list-muxers}.

You can disable all the muxers with the configure option
@code{--disable-muxers} and selectively enable / disable single muxers
with the options @code{--enable-muxer=@var{MUXER}} /
@code{--disable-muxer=@var{MUXER}}.

The option @code{-formats} of the ff* tools will display the list of
enabled muxers.

A description of some of the currently available muxers follows.

@anchor{crc}
@section crc

CRC (Cyclic Redundancy Check) testing format.

This muxer computes and prints the Adler-32 CRC of all the input audio
and video frames. By default audio frames are converted to signed
16-bit raw audio and video frames to raw video before computing the
CRC.

The output of the muxer consists of a single line of the form:
CRC=0x@var{CRC}, where @var{CRC} is a hexadecimal number 0-padded to
8 digits containing the CRC for all the decoded input frames.

For example to compute the CRC of the input, and store it in the file
@file{out.crc}:
@example
ffmpeg -i INPUT -f crc out.crc
@end example

You can print the CRC to stdout with the command:
@example
ffmpeg -i INPUT -f crc -
@end example

You can select the output format of each frame with @command{ffmpeg} by
specifying the audio and video codec and format. For example to
compute the CRC of the input audio converted to PCM unsigned 8-bit
and the input video converted to MPEG-2 video, use the command:
@example
ffmpeg -i INPUT -c:a pcm_u8 -c:v mpeg2video -f crc -
@end example

See also the @ref{framecrc} muxer.

@anchor{framecrc}
@section framecrc

Per-packet CRC (Cyclic Redundancy Check) testing format.

This muxer computes and prints the Adler-32 CRC for each audio
and video packet. By default audio frames are converted to signed
16-bit raw audio and video frames to raw video before computing the
CRC.

The output of the muxer consists of a line for each audio and video
packet of the form:
@example
@var{stream_index}, @var{packet_dts}, @var{packet_pts}, @var{packet_duration}, @var{packet_size}, 0x@var{CRC}
@end example

@var{CRC} is a hexadecimal number 0-padded to 8 digits containing the
CRC of the packet.

For example to compute the CRC of the audio and video frames in
@file{INPUT}, converted to raw audio and video packets, and store it
in the file @file{out.crc}:
@example
ffmpeg -i INPUT -f framecrc out.crc
@end example

To print the information to stdout, use the command:
@example
ffmpeg -i INPUT -f framecrc -
@end example

With @command{ffmpeg}, you can select the output format to which the
audio and video frames are encoded before computing the CRC for each
packet by specifying the audio and video codec. For example, to
compute the CRC of each decoded input audio frame converted to PCM
unsigned 8-bit and of each decoded input video frame converted to
MPEG-2 video, use the command:
@example
ffmpeg -i INPUT -c:a pcm_u8 -c:v mpeg2video -f framecrc -
@end example

See also the @ref{crc} muxer.

@anchor{framemd5}
@section framemd5

Per-packet MD5 testing format.

This muxer computes and prints the MD5 hash for each audio
and video packet. By default audio frames are converted to signed
16-bit raw audio and video frames to raw video before computing the
hash.

The output of the muxer consists of a line for each audio and video
packet of the form:
@example
@var{stream_index}, @var{packet_dts}, @var{packet_pts}, @var{packet_duration}, @var{packet_size}, @var{MD5}
@end example

@var{MD5} is a hexadecimal number representing the computed MD5 hash
for the packet.

For example to compute the MD5 of the audio and video frames in
@file{INPUT}, converted to raw audio and video packets, and store it
in the file @file{out.md5}:
@example
ffmpeg -i INPUT -f framemd5 out.md5
@end example

To print the information to stdout, use the command:
@example
ffmpeg -i INPUT -f framemd5 -
@end example

See also the @ref{md5} muxer.

@anchor{hls}
@section hls

Apple HTTP Live Streaming muxer that segments MPEG-TS according to
the HTTP Live Streaming specification.

It creates a playlist file and numbered segment files. The output
filename specifies the playlist filename; the segment filenames
receive the same basename as the playlist, a sequential number and
a .ts extension.

@example
ffmpeg -i in.nut out.m3u8
@end example

@table @option
@item -hls_time @var{seconds}
Set the segment length in seconds.
@item -hls_list_size @var{size}
Set the maximum number of playlist entries.
@item -hls_wrap @var{wrap}
Set the number after which index wraps.
@item -start_number @var{number}
Start the sequence from @var{number}.
@end table

@anchor{ico}
@section ico

ICO file muxer.

Microsoft's icon file format (ICO) has some strict limitations that should be noted:

@itemize
@item
Size cannot exceed 256 pixels in any dimension

@item
Only BMP and PNG images can be stored

@item
If a BMP image is used, it must be one of the following pixel formats:
@example
BMP Bit Depth      FFmpeg Pixel Format
1bit               pal8
4bit               pal8
8bit               pal8
16bit              rgb555le
24bit              bgr24
32bit              bgra
@end example

@item
If a BMP image is used, it must use the BITMAPINFOHEADER DIB header

@item
If a PNG image is used, it must use the rgba pixel format
@end itemize

@anchor{image2}
@section image2

Image file muxer.

The image file muxer writes video frames to image files.

The output filenames are specified by a pattern, which can be used to
produce sequentially numbered series of files.
The pattern may contain the string "%d" or "%0@var{N}d", this string
specifies the position of the characters representing a numbering in
the filenames. If the form "%0@var{N}d" is used, the string
representing the number in each filename is 0-padded to @var{N}
digits. The literal character '%' can be specified in the pattern with
the string "%%".

If the pattern contains "%d" or "%0@var{N}d", the first filename of
the file list specified will contain the number 1, all the following
numbers will be sequential.

The pattern may contain a suffix which is used to automatically
determine the format of the image files to write.

For example the pattern "img-%03d.bmp" will specify a sequence of
filenames of the form @file{img-001.bmp}, @file{img-002.bmp}, ...,
@file{img-010.bmp}, etc.
The pattern "img%%-%d.jpg" will specify a sequence of filenames of the
form @file{img%-1.jpg}, @file{img%-2.jpg}, ..., @file{img%-10.jpg},
etc.

The following example shows how to use @command{ffmpeg} for creating a
sequence of files @file{img-001.jpeg}, @file{img-002.jpeg}, ...,
taking one image every second from the input video:
@example
ffmpeg -i in.avi -vsync 1 -r 1 -f image2 'img-%03d.jpeg'
@end example

Note that with @command{ffmpeg}, if the format is not specified with the
@code{-f} option and the output filename specifies an image file
format, the image2 muxer is automatically selected, so the previous
command can be written as:
@example
ffmpeg -i in.avi -vsync 1 -r 1 'img-%03d.jpeg'
@end example

Note also that the pattern must not necessarily contain "%d" or
"%0@var{N}d", for example to create a single image file
@file{img.jpeg} from the input video you can employ the command:
@example
ffmpeg -i in.avi -f image2 -frames:v 1 img.jpeg
@end example

@table @option
@item start_number @var{number}
Start the sequence from @var{number}. Default value is 1. Must be a
positive number.

@item -update @var{number}
If @var{number} is nonzero, the filename will always be interpreted as just a
filename, not a pattern, and this file will be continuously overwritten with new
images.

@end table

The image muxer supports the .Y.U.V image file format. This format is
special in that that each image frame consists of three files, for
each of the YUV420P components. To read or write this image file format,
specify the name of the '.Y' file. The muxer will automatically open the
'.U' and '.V' files as required.

@anchor{md5}
@section md5

MD5 testing format.

This muxer computes and prints the MD5 hash of all the input audio
and video frames. By default audio frames are converted to signed
16-bit raw audio and video frames to raw video before computing the
hash.

The output of the muxer consists of a single line of the form:
MD5=@var{MD5}, where @var{MD5} is a hexadecimal number representing
the computed MD5 hash.

For example to compute the MD5 hash of the input converted to raw
audio and video, and store it in the file @file{out.md5}:
@example
ffmpeg -i INPUT -f md5 out.md5
@end example

You can print the MD5 to stdout with the command:
@example
ffmpeg -i INPUT -f md5 -
@end example

See also the @ref{framemd5} muxer.

@section MOV/MP4/ISMV

The mov/mp4/ismv muxer supports fragmentation. Normally, a MOV/MP4
file has all the metadata about all packets stored in one location
(written at the end of the file, it can be moved to the start for
better playback by adding @var{faststart} to the @var{movflags}, or
using the @command{qt-faststart} tool). A fragmented
file consists of a number of fragments, where packets and metadata
about these packets are stored together. Writing a fragmented
file has the advantage that the file is decodable even if the
writing is interrupted (while a normal MOV/MP4 is undecodable if
it is not properly finished), and it requires less memory when writing
very long files (since writing normal MOV/MP4 files stores info about
every single packet in memory until the file is closed). The downside
is that it is less compatible with other applications.

Fragmentation is enabled by setting one of the AVOptions that define
how to cut the file into fragments:

@table @option
@item -moov_size @var{bytes}
Reserves space for the moov atom at the beginning of the file instead of placing the
moov atom at the end. If the space reserved is insufficient, muxing will fail.
@item -movflags frag_keyframe
Start a new fragment at each video keyframe.
@item -frag_duration @var{duration}
Create fragments that are @var{duration} microseconds long.
@item -frag_size @var{size}
Create fragments that contain up to @var{size} bytes of payload data.
@item -movflags frag_custom
Allow the caller to manually choose when to cut fragments, by
calling @code{av_write_frame(ctx, NULL)} to write a fragment with
the packets written so far. (This is only useful with other
applications integrating libavformat, not from @command{ffmpeg}.)
@item -min_frag_duration @var{duration}
Don't create fragments that are shorter than @var{duration} microseconds long.
@end table

If more than one condition is specified, fragments are cut when
one of the specified conditions is fulfilled. The exception to this is
@code{-min_frag_duration}, which has to be fulfilled for any of the other
conditions to apply.

Additionally, the way the output file is written can be adjusted
through a few other options:

@table @option
@item -movflags empty_moov
Write an initial moov atom directly at the start of the file, without
describing any samples in it. Generally, an mdat/moov pair is written
at the start of the file, as a normal MOV/MP4 file, containing only
a short portion of the file. With this option set, there is no initial
mdat atom, and the moov atom only describes the tracks but has
a zero duration.

Files written with this option set do not work in QuickTime.
This option is implicitly set when writing ismv (Smooth Streaming) files.
@item -movflags separate_moof
Write a separate moof (movie fragment) atom for each track. Normally,
packets for all tracks are written in a moof atom (which is slightly
more efficient), but with this option set, the muxer writes one moof/mdat
pair for each track, making it easier to separate tracks.

This option is implicitly set when writing ismv (Smooth Streaming) files.
@item -movflags faststart
Run a second pass moving the moov atom on top of the file. This
operation can take a while, and will not work in various situations such
as fragmented output, thus it is not enabled by default.
@item -movflags rtphint
Add RTP hinting tracks to the output file.
@end table

Smooth Streaming content can be pushed in real time to a publishing
point on IIS with this muxer. Example:
@example
ffmpeg -re @var{<normal input/transcoding options>} -movflags isml+frag_keyframe -f ismv http://server/publishingpoint.isml/Streams(Encoder1)
@end example

@section mpegts

MPEG transport stream muxer.

This muxer implements ISO 13818-1 and part of ETSI EN 300 468.

The muxer options are:

@table @option
@item -mpegts_original_network_id @var{number}
Set the original_network_id (default 0x0001). This is unique identifier
of a network in DVB. Its main use is in the unique identification of a
service through the path Original_Network_ID, Transport_Stream_ID.
@item -mpegts_transport_stream_id @var{number}
Set the transport_stream_id (default 0x0001). This identifies a
transponder in DVB.
@item -mpegts_service_id @var{number}
Set the service_id (default 0x0001) also known as program in DVB.
@item -mpegts_pmt_start_pid @var{number}
Set the first PID for PMT (default 0x1000, max 0x1f00).
@item -mpegts_start_pid @var{number}
Set the first PID for data packets (default 0x0100, max 0x0f00).
@end table

The recognized metadata settings in mpegts muxer are @code{service_provider}
and @code{service_name}. If they are not set the default for
@code{service_provider} is "FFmpeg" and the default for
@code{service_name} is "Service01".

@example
ffmpeg -i file.mpg -c copy \
     -mpegts_original_network_id 0x1122 \
     -mpegts_transport_stream_id 0x3344 \
     -mpegts_service_id 0x5566 \
     -mpegts_pmt_start_pid 0x1500 \
     -mpegts_start_pid 0x150 \
     -metadata service_provider="Some provider" \
     -metadata service_name="Some Channel" \
     -y out.ts
@end example

@section null

Null muxer.

This muxer does not generate any output file, it is mainly useful for
testing or benchmarking purposes.

For example to benchmark decoding with @command{ffmpeg} you can use the
command:
@example
ffmpeg -benchmark -i INPUT -f null out.null
@end example

Note that the above command does not read or write the @file{out.null}
file, but specifying the output file is required by the @command{ffmpeg}
syntax.

Alternatively you can write the command as:
@example
ffmpeg -benchmark -i INPUT -f null -
@end example

@section matroska

Matroska container muxer.

This muxer implements the matroska and webm container specs.

The recognized metadata settings in this muxer are:

@table @option

@item title=@var{title name}
Name provided to a single track
@end table

@table @option

@item language=@var{language name}
Specifies the language of the track in the Matroska languages form
@end table

@table @option

@item stereo_mode=@var{mode}
Stereo 3D video layout of two views in a single video track
@table @option
@item mono
video is not stereo
@item left_right
Both views are arranged side by side, Left-eye view is on the left
@item bottom_top
Both views are arranged in top-bottom orientation, Left-eye view is at bottom
@item top_bottom
Both views are arranged in top-bottom orientation, Left-eye view is on top
@item checkerboard_rl
Each view is arranged in a checkerboard interleaved pattern, Left-eye view being first
@item checkerboard_lr
Each view is arranged in a checkerboard interleaved pattern, Right-eye view being first
@item row_interleaved_rl
Each view is constituted by a row based interleaving, Right-eye view is first row
@item row_interleaved_lr
Each view is constituted by a row based interleaving, Left-eye view is first row
@item col_interleaved_rl
Both views are arranged in a column based interleaving manner, Right-eye view is first column
@item col_interleaved_lr
Both views are arranged in a column based interleaving manner, Left-eye view is first column
@item anaglyph_cyan_red
All frames are in anaglyph format viewable through red-cyan filters
@item right_left
Both views are arranged side by side, Right-eye view is on the left
@item anaglyph_green_magenta
All frames are in anaglyph format viewable through green-magenta filters
@item block_lr
Both eyes laced in one Block, Left-eye view is first
@item block_rl
Both eyes laced in one Block, Right-eye view is first
@end table
@end table

For example a 3D WebM clip can be created using the following command line:
@example
ffmpeg -i sample_left_right_clip.mpg -an -c:v libvpx -metadata stereo_mode=left_right -y stereo_clip.webm
@end example

<<<<<<< HEAD
@section segment, stream_segment, ssegment
=======
This muxer supports the following options:

@table @option

@item reserve_index_space
By default, this muxer writes the index for seeking (called cues in Matroska
terms) at the end of the file, because it cannot know in advance how much space
to leave for the index at the beginning of the file. However for some use cases
-- e.g.  streaming where seeking is possible but slow -- it is useful to put the
index at the beginning of the file.

If this option is set to a non-zero value, the muxer will reserve a given amount
of space in the file header and then try to write the cues there when the muxing
finishes. If the available space does not suffice, muxing will fail. A safe size
for most use cases should be about 50kB per hour of video.

Note that cues are only written if the output is seekable and this option will
have no effect if it is not.

@end table

@section segment
>>>>>>> e3b225a4

Basic stream segmenter.

The segmenter muxer outputs streams to a number of separate files of nearly
fixed duration. Output filename pattern can be set in a fashion similar to
@ref{image2}.

@code{stream_segment} is a variant of the muxer used to write to
streaming output formats, i.e. which do not require global headers,
and is recommended for outputting e.g. to MPEG transport stream segments.
@code{ssegment} is a shorter alias for @code{stream_segment}.

Every segment starts with a keyframe of the selected reference stream,
which is set through the @option{reference_stream} option.

Note that if you want accurate splitting for a video file, you need to
make the input key frames correspond to the exact splitting times
expected by the segmenter, or the segment muxer will start the new
segment with the key frame found next after the specified start
time.

The segment muxer works best with a single constant frame rate video.

Optionally it can generate a list of the created segments, by setting
the option @var{segment_list}. The list type is specified by the
@var{segment_list_type} option.

The segment muxer supports the following options:

@table @option
@item reference_stream @var{specifier}
Set the reference stream, as specified by the string @var{specifier}.
If @var{specifier} is set to @code{auto}, the reference is choosen
automatically. Otherwise it must be a stream specifier (see the ``Stream
specifiers'' chapter in the ffmpeg manual) which specifies the
reference stream. The default value is ``auto''.

@item segment_format @var{format}
Override the inner container format, by default it is guessed by the filename
extension.

@item segment_list @var{name}
Generate also a listfile named @var{name}. If not specified no
listfile is generated.

@item segment_list_flags @var{flags}
Set flags affecting the segment list generation.

It currently supports the following flags:
@table @var
@item cache
Allow caching (only affects M3U8 list files).

@item live
Allow live-friendly file generation.
@end table

Default value is @code{cache}.

@item segment_list_size @var{size}
Update the list file so that it contains at most the last @var{size}
segments. If 0 the list file will contain all the segments. Default
value is 0.

@item segment_list type @var{type}
Specify the format for the segment list file.

The following values are recognized:
@table @option
@item flat
Generate a flat list for the created segments, one segment per line.

@item csv, ext
Generate a list for the created segments, one segment per line,
each line matching the format (comma-separated values):
@example
@var{segment_filename},@var{segment_start_time},@var{segment_end_time}
@end example

@var{segment_filename} is the name of the output file generated by the
muxer according to the provided pattern. CSV escaping (according to
RFC4180) is applied if required.

@var{segment_start_time} and @var{segment_end_time} specify
the segment start and end time expressed in seconds.

A list file with the suffix @code{".csv"} or @code{".ext"} will
auto-select this format.

@code{ext} is deprecated in favor or @code{csv}.

@item ffconcat
Generate an ffconcat file for the created segments. The resulting file
can be read using the FFmpeg @ref{concat} demuxer.

A list file with the suffix @code{".ffcat"} or @code{".ffconcat"} will
auto-select this format.

@item m3u8
Generate an extended M3U8 file, version 3, compliant with
@url{http://tools.ietf.org/id/draft-pantos-http-live-streaming}.

A list file with the suffix @code{".m3u8"} will auto-select this format.
@end table

If not specified the type is guessed from the list file name suffix.

@item segment_time @var{time}
Set segment duration to @var{time}, the value must be a duration
specification. Default value is "2". See also the
@option{segment_times} option.

Note that splitting may not be accurate, unless you force the
reference stream key-frames at the given time. See the introductory
notice and the examples below.

@item segment_time_delta @var{delta}
Specify the accuracy time when selecting the start time for a
segment, expressed as a duration specification. Default value is "0".

When delta is specified a key-frame will start a new segment if its
PTS satisfies the relation:
@example
PTS >= start_time - time_delta
@end example

This option is useful when splitting video content, which is always
split at GOP boundaries, in case a key frame is found just before the
specified split time.

In particular may be used in combination with the @file{ffmpeg} option
@var{force_key_frames}. The key frame times specified by
@var{force_key_frames} may not be set accurately because of rounding
issues, with the consequence that a key frame time may result set just
before the specified time. For constant frame rate videos a value of
1/2*@var{frame_rate} should address the worst case mismatch between
the specified time and the time set by @var{force_key_frames}.

@item segment_times @var{times}
Specify a list of split points. @var{times} contains a list of comma
separated duration specifications, in increasing order. See also
the @option{segment_time} option.

@item segment_frames @var{frames}
Specify a list of split video frame numbers. @var{frames} contains a
list of comma separated integer numbers, in increasing order.

This option specifies to start a new segment whenever a reference
stream key frame is found and the sequential number (starting from 0)
of the frame is greater or equal to the next value in the list.

@item segment_wrap @var{limit}
Wrap around segment index once it reaches @var{limit}.

@item segment_start_number @var{number}
Set the sequence number of the first segment. Defaults to @code{0}.

@item reset_timestamps @var{1|0}
Reset timestamps at the begin of each segment, so that each segment
will start with near-zero timestamps. It is meant to ease the playback
of the generated segments. May not work with some combinations of
muxers/codecs. It is set to @code{0} by default.
@end table

@subsection Examples

@itemize
@item
To remux the content of file @file{in.mkv} to a list of segments
@file{out-000.nut}, @file{out-001.nut}, etc., and write the list of
generated segments to @file{out.list}:
@example
ffmpeg -i in.mkv -codec copy -map 0 -f segment -segment_list out.list out%03d.nut
@end example

@item
As the example above, but segment the input file according to the split
points specified by the @var{segment_times} option:
@example
ffmpeg -i in.mkv -codec copy -map 0 -f segment -segment_list out.csv -segment_times 1,2,3,5,8,13,21 out%03d.nut
@end example

@item
As the example above, but use the @code{ffmpeg} @var{force_key_frames}
option to force key frames in the input at the specified location, together
with the segment option @var{segment_time_delta} to account for
possible roundings operated when setting key frame times.
@example
ffmpeg -i in.mkv -force_key_frames 1,2,3,5,8,13,21 -codec:v mpeg4 -codec:a pcm_s16le -map 0 \
-f segment -segment_list out.csv -segment_times 1,2,3,5,8,13,21 -segment_time_delta 0.05 out%03d.nut
@end example
In order to force key frames on the input file, transcoding is
required.

@item
Segment the input file by splitting the input file according to the
frame numbers sequence specified with the @var{segment_frames} option:
@example
ffmpeg -i in.mkv -codec copy -map 0 -f segment -segment_list out.csv -segment_frames 100,200,300,500,800 out%03d.nut
@end example

@item
To convert the @file{in.mkv} to TS segments using the @code{libx264}
and @code{libfaac} encoders:
@example
ffmpeg -i in.mkv -map 0 -codec:v libx264 -codec:a libfaac -f ssegment -segment_list out.list out%03d.ts
@end example

@item
Segment the input file, and create an M3U8 live playlist (can be used
as live HLS source):
@example
ffmpeg -re -i in.mkv -codec copy -map 0 -f segment -segment_list playlist.m3u8 \
-segment_list_flags +live -segment_time 10 out%03d.mkv
@end example
@end itemize

@section mp3

The MP3 muxer writes a raw MP3 stream with an ID3v2 header at the beginning and
optionally an ID3v1 tag at the end. ID3v2.3 and ID3v2.4 are supported, the
@code{id3v2_version} option controls which one is used. The legacy ID3v1 tag is
not written by default, but may be enabled with the @code{write_id3v1} option.

For seekable output the muxer also writes a Xing frame at the beginning, which
contains the number of frames in the file. It is useful for computing duration
of VBR files.

The muxer supports writing ID3v2 attached pictures (APIC frames). The pictures
are supplied to the muxer in form of a video stream with a single packet. There
can be any number of those streams, each will correspond to a single APIC frame.
The stream metadata tags @var{title} and @var{comment} map to APIC
@var{description} and @var{picture type} respectively. See
@url{http://id3.org/id3v2.4.0-frames} for allowed picture types.

Note that the APIC frames must be written at the beginning, so the muxer will
buffer the audio frames until it gets all the pictures. It is therefore advised
to provide the pictures as soon as possible to avoid excessive buffering.

Examples:

Write an mp3 with an ID3v2.3 header and an ID3v1 footer:
@example
ffmpeg -i INPUT -id3v2_version 3 -write_id3v1 1 out.mp3
@end example

To attach a picture to an mp3 file select both the audio and the picture stream
with @code{map}:
@example
ffmpeg -i input.mp3 -i cover.png -c copy -map 0 -map 1
-metadata:s:v title="Album cover" -metadata:s:v comment="Cover (Front)" out.mp3
@end example

@section ogg

Ogg container muxer.

@table @option
@item -page_duration @var{duration}
Preferred page duration, in microseconds. The muxer will attempt to create
pages that are approximately @var{duration} microseconds long. This allows the
user to compromise between seek granularity and container overhead. The default
is 1 second. A value of 0 will fill all segments, making pages as large as
possible. A value of 1 will effectively use 1 packet-per-page in most
situations, giving a small seek granularity at the cost of additional container
overhead.
@end table

@section tee

The tee muxer can be used to write the same data to several files or any
other kind of muxer. It can be used, for example, to both stream a video to
the network and save it to disk at the same time.

It is different from specifying several outputs to the @command{ffmpeg}
command-line tool because the audio and video data will be encoded only once
with the tee muxer; encoding can be a very expensive process. It is not
useful when using the libavformat API directly because it is then possible
to feed the same packets to several muxers directly.

The slave outputs are specified in the file name given to the muxer,
separated by '|'. If any of the slave name contains the '|' separator,
leading or trailing spaces or any special character, it must be
escaped (see the ``Quoting and escaping'' section in the ffmpeg-utils
manual).

Options can be specified for each slave by prepending them as a list of
@var{key}=@var{value} pairs separated by ':', between square brackets. If
the options values contain a special character or the ':' separator, they
must be escaped; note that this is a second level escaping.

Example: encode something and both archive it in a WebM file and stream it
as MPEG-TS over UDP (the streams need to be explicitly mapped):

@example
ffmpeg -i ... -c:v libx264 -c:a mp2 -f tee -map 0:v -map 0:a
  "archive-20121107.mkv|[f=mpegts]udp://10.0.1.255:1234/"
@end example

Note: some codecs may need different options depending on the output format;
the auto-detection of this can not work with the tee muxer. The main example
is the @option{global_header} flag.

@c man end MUXERS<|MERGE_RESOLUTION|>--- conflicted
+++ resolved
@@ -489,9 +489,6 @@
 ffmpeg -i sample_left_right_clip.mpg -an -c:v libvpx -metadata stereo_mode=left_right -y stereo_clip.webm
 @end example
 
-<<<<<<< HEAD
-@section segment, stream_segment, ssegment
-=======
 This muxer supports the following options:
 
 @table @option
@@ -513,8 +510,7 @@
 
 @end table
 
-@section segment
->>>>>>> e3b225a4
+@section segment, stream_segment, ssegment
 
 Basic stream segmenter.
 
