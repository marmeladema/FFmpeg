--- conflicted
+++ resolved
@@ -15,18 +15,12 @@
 
 API changes, most recent first:
 
-<<<<<<< HEAD
-2014-08-04 - xxxxxxx - lavc 55.72.101 - avcodec.h
-2014-08-04 - xxxxxxx - lavu 52.95.100 - frame.h
-  Deprecate AVCodecContext.dtg_active_format and use side-data instead
+2014-08-04 - xxxxxxx - lavc 55.72.101 / 55.57.2 - avcodec.h
+2014-08-04 - xxxxxxx - lavu 52.95.100 / 53.20.0 - frame.h
+  Deprecate AVCodecContext.dtg_active_format and use side-data instead.
 
 2014-08-03 - xxxxxxx - lavc 55.72.100 - avcodec.h
   Add get_pixels() to AVDCT
-=======
-2014-08-xx - xxxxxxx - lavc 55.57.2 - avcodec.h
-2014-08-xx - xxxxxxx - lavu 53.20.0 - frame.h
-  Deprecate AVCodecContext.dtg_active_format and use side-data instead.
->>>>>>> 1ef9e837
 
 2014-08-xx - xxxxxxx - lavc 55.57.1 - avcodec.h
   Deprecate unused FF_IDCT_IPP define and ipp avcodec option.
